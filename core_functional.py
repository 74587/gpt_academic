--- conflicted
+++ resolved
@@ -19,11 +19,7 @@
             # 按钮是否可见 (默认 True，即可见)
             "Visible": True,
             # 是否在触发时清除历史 (默认 False，即不处理之前的对话历史)
-<<<<<<< HEAD
-            "AutoClearHistory": True
-=======
             "AutoClearHistory": False
->>>>>>> f4a87d63
         },
         "中文学术润色": {
             "Prefix":   r"作为一名中文学术论文写作改进助理，你的任务是改进所提供文本的拼写、语法、清晰、简洁和整体可读性，" +
@@ -87,20 +83,12 @@
     }
 
 
-<<<<<<< HEAD
-def handle_core_functionality(additional_fn, inputs, history):
-=======
 def handle_core_functionality(additional_fn, inputs, history, chatbot):
->>>>>>> f4a87d63
     import core_functional
     importlib.reload(core_functional)    # 热更新prompt
     core_functional = core_functional.get_core_functions()
     if "PreProcess" in core_functional[additional_fn]: inputs = core_functional[additional_fn]["PreProcess"](inputs)  # 获取预处理函数（如果有的话）
     inputs = core_functional[additional_fn]["Prefix"] + inputs + core_functional[additional_fn]["Suffix"]
-<<<<<<< HEAD
-    history = [] if core_functional[additional_fn].get("AutoClearHistory", False) else history
-=======
     if core_functional[additional_fn].get("AutoClearHistory", False):
         history = []
->>>>>>> f4a87d63
     return inputs, history