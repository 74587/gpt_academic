import markdown
import mdtex2html
import threading
import importlib
import traceback
import importlib
import inspect
import re
from latex2mathml.converter import convert as tex2mathml
from functools import wraps, lru_cache


def ArgsGeneralWrapper(f):
    """
        装饰器函数，用于重组输入参数，改变输入参数的顺序与结构。
    """
    def decorated(txt, txt2, *args, **kwargs):
        txt_passon = txt
        if txt == "" and txt2 != "":
            txt_passon = txt2
        yield from f(txt_passon, *args, **kwargs)
    return decorated


def get_reduce_token_percent(text):
    try:
        # text = "maximum context length is 4097 tokens. However, your messages resulted in 4870 tokens"
        pattern = r"(\d+)\s+tokens\b"
        match = re.findall(pattern, text)
        EXCEED_ALLO = 500  # 稍微留一点余地，否则在回复时会因余量太少出问题
        max_limit = float(match[0]) - EXCEED_ALLO
        current_tokens = float(match[1])
        ratio = max_limit/current_tokens
        assert ratio > 0 and ratio < 1
        return ratio, str(int(current_tokens-max_limit))
    except:
        return 0.5, '不详'


def predict_no_ui_but_counting_down(i_say, i_say_show_user, chatbot, top_p, temperature, history=[], sys_prompt='', long_connection=True):
    """
        调用简单的predict_no_ui接口，但是依然保留了些许界面心跳功能，当对话太长时，会自动采用二分法截断
        i_say: 当前输入
        i_say_show_user: 显示到对话界面上的当前输入，例如，输入整个文件时，你绝对不想把文件的内容都糊到对话界面上
        chatbot: 对话界面句柄
        top_p, temperature: gpt参数
        history: gpt参数 对话历史
        sys_prompt: gpt参数 sys_prompt
        long_connection: 是否采用更稳定的连接方式（推荐）
    """
    import time
    from request_llm.bridge_chatgpt import predict_no_ui, predict_no_ui_long_connection
    from toolbox import get_conf
    TIMEOUT_SECONDS, MAX_RETRY = get_conf('TIMEOUT_SECONDS', 'MAX_RETRY')
    # 多线程的时候，需要一个mutable结构在不同线程之间传递信息
    # list就是最简单的mutable结构，我们第一个位置放gpt输出，第二个位置传递报错信息
    mutable = [None, '']
    # multi-threading worker

    def mt(i_say, history):
        while True:
            try:
                if long_connection:
                    mutable[0] = predict_no_ui_long_connection(
                        inputs=i_say, top_p=top_p, temperature=temperature, history=history, sys_prompt=sys_prompt)
                else:
                    mutable[0] = predict_no_ui(
                        inputs=i_say, top_p=top_p, temperature=temperature, history=history, sys_prompt=sys_prompt)
                break
            except ConnectionAbortedError as token_exceeded_error:
                # 尝试计算比例，尽可能多地保留文本
                p_ratio, n_exceed = get_reduce_token_percent(
                    str(token_exceeded_error))
                if len(history) > 0:
                    history = [his[int(len(his) * p_ratio):]
                               for his in history if his is not None]
                else:
                    i_say = i_say[:     int(len(i_say) * p_ratio)]
                mutable[1] = f'警告，文本过长将进行截断，Token溢出数：{n_exceed}，截断比例：{(1-p_ratio):.0%}。'
            except TimeoutError as e:
                mutable[0] = '[Local Message] 请求超时。'
                raise TimeoutError
            except Exception as e:
                mutable[0] = f'[Local Message] 异常：{str(e)}.'
                raise RuntimeError(f'[Local Message] 异常：{str(e)}.')
    # 创建新线程发出http请求
    thread_name = threading.Thread(target=mt, args=(i_say, history))
    thread_name.start()
    # 原来的线程则负责持续更新UI，实现一个超时倒计时，并等待新线程的任务完成
    cnt = 0
    while thread_name.is_alive():
        cnt += 1
        chatbot[-1] = (i_say_show_user,
                       f"[Local Message] {mutable[1]}waiting gpt response {cnt}/{TIMEOUT_SECONDS*2*(MAX_RETRY+1)}"+''.join(['.']*(cnt % 4)))
        yield chatbot, history, '正常'
        time.sleep(1)
    # 把gpt的输出从mutable中取出来
    gpt_say = mutable[0]
    if gpt_say == '[Local Message] Failed with timeout.':
        raise TimeoutError
    return gpt_say


def write_results_to_file(history, file_name=None):
    """
        将对话记录history以Markdown格式写入文件中。如果没有指定文件名，则使用当前时间生成文件名。
    """
    import os
    import time
    if file_name is None:
        # file_name = time.strftime("chatGPT分析报告%Y-%m-%d-%H-%M-%S", time.localtime()) + '.md'
        file_name = 'chatGPT分析报告' + \
            time.strftime("%Y-%m-%d-%H-%M-%S", time.localtime()) + '.md'
    os.makedirs('./gpt_log/', exist_ok=True)
    with open(f'./gpt_log/{file_name}', 'w', encoding='utf8') as f:
        f.write('# chatGPT 分析报告\n')
        for i, content in enumerate(history):
            try:    # 这个bug没找到触发条件，暂时先这样顶一下
                if type(content) != str:
                    content = str(content)
            except:
                continue
            if i % 2 == 0:
                f.write('## ')
            f.write(content)
            f.write('\n\n')
    res = '以上材料已经被写入' + os.path.abspath(f'./gpt_log/{file_name}')
    print(res)
    return res


def regular_txt_to_markdown(text):
    """
        将普通文本转换为Markdown格式的文本。
    """
    text = text.replace('\n', '\n\n')
    text = text.replace('\n\n\n', '\n\n')
    text = text.replace('\n\n\n', '\n\n')
    return text


def CatchException(f):
    """
        装饰器函数，捕捉函数f中的异常并封装到一个生成器中返回，并显示到聊天当中。
    """
    @wraps(f)
    def decorated(txt, top_p, temperature, chatbot, history, systemPromptTxt, WEB_PORT):
        try:
            yield from f(txt, top_p, temperature, chatbot, history, systemPromptTxt, WEB_PORT)
        except Exception as e:
            from check_proxy import check_proxy
            from toolbox import get_conf
            proxies, = get_conf('proxies')
            tb_str = '```\n' + traceback.format_exc() + '```'
            if chatbot is None or len(chatbot) == 0:
                chatbot = [["插件调度异常", "异常原因"]]
            chatbot[-1] = (chatbot[-1][0],
                           f"[Local Message] 实验性函数调用出错: \n\n{tb_str} \n\n当前代理可用性: \n\n{check_proxy(proxies)}")
            yield chatbot, history, f'异常 {e}'
    return decorated


def HotReload(f):
    """
        装饰器函数，实现函数插件热更新
    """
    @wraps(f)
    def decorated(*args, **kwargs):
        fn_name = f.__name__
        f_hot_reload = getattr(importlib.reload(inspect.getmodule(f)), fn_name)
        yield from f_hot_reload(*args, **kwargs)
    return decorated


def report_execption(chatbot, history, a, b):
    """
        向chatbot中添加错误信息
    """
    chatbot.append((a, b))
    history.append(a)
    history.append(b)


def text_divide_paragraph(text):
    """
        将文本按照段落分隔符分割开，生成带有段落标签的HTML代码。
    """
    if '```' in text:
        # careful input
        return text
    else:
        # wtf input
        lines = text.split("\n")
        for i, line in enumerate(lines):
            lines[i] = lines[i].replace(" ", "&nbsp;")
        text = "</br>".join(lines)
        return text


def markdown_convertion(txt):
    """
        将Markdown格式的文本转换为HTML格式。如果包含数学公式，则先将公式转换为HTML格式。
    """
    pre = '<div class="markdown-body">'
    suf = '</div>'
    markdown_extension_configs = {
        'mdx_math': {
            'enable_dollar_delimiter': True,
            'use_gitlab_delimiters': False,
        },
    }
    find_equation_pattern = r'<script type="math/tex(?:.*?)>(.*?)</script>'

    def tex2mathml_catch_exception(content, *args, **kwargs):
        try:
            content = tex2mathml(content, *args, **kwargs)
        except:
            content = content
        return content

    def replace_math_no_render(match):
        content = match.group(1)
        if 'mode=display' in match.group(0):
            content = content.replace('\n', '</br>')
            return f"<font color=\"#00FF00\">$$</font><font color=\"#FF00FF\">{content}</font><font color=\"#00FF00\">$$</font>"
        else:
            return f"<font color=\"#00FF00\">$</font><font color=\"#FF00FF\">{content}</font><font color=\"#00FF00\">$</font>"

    def replace_math_render(match):
        content = match.group(1)
        if 'mode=display' in match.group(0):
            if '\\begin{aligned}' in content:
                content = content.replace('\\begin{aligned}', '\\begin{array}')
                content = content.replace('\\end{aligned}', '\\end{array}')
                content = content.replace('&', ' ')
            content = tex2mathml_catch_exception(content, display="block")
            return content
        else:
            return tex2mathml_catch_exception(content)
        
    def markdown_bug_hunt(content):
        """
        解决一个mdx_math的bug（单$包裹begin命令时多余<script>）
        """
        content = content.replace('<script type="math/tex">\n<script type="math/tex; mode=display">', '<script type="math/tex; mode=display">')
        content = content.replace('</script>\n</script>', '</script>')
        return content
    

    if ('$' in txt) and ('```' not in txt):  # 有$标识的公式符号，且没有代码段```的标识
        # convert everything to html format
        split = markdown.markdown(text='---')
        convert_stage_1 = markdown.markdown(text=txt, extensions=['mdx_math', 'fenced_code', 'tables', 'sane_lists'], extension_configs=markdown_extension_configs)
        convert_stage_1 = markdown_bug_hunt(convert_stage_1)
        # re.DOTALL: Make the '.' special character match any character at all, including a newline; without this flag, '.' will match anything except a newline. Corresponds to the inline flag (?s).
        # 1. convert to easy-to-copy tex (do not render math)
        convert_stage_2_1, n = re.subn(find_equation_pattern, replace_math_no_render, convert_stage_1, flags=re.DOTALL)
        # 2. convert to rendered equation
        convert_stage_2_2, n = re.subn(find_equation_pattern, replace_math_render, convert_stage_1, flags=re.DOTALL)
        # cat them together
        return pre + convert_stage_2_1 + f'{split}' + convert_stage_2_2 + suf
    else:
<<<<<<< HEAD
        return pre + markdown.markdown(txt, extensions=['fenced_code', 'tables', 'sane_lists']) + suf
=======
        return pre + markdown.markdown(txt, extensions=['fenced_code', 'codehilite', 'tables', 'sane_lists']) + suf
>>>>>>> e2770fe3


def close_up_code_segment_during_stream(gpt_reply):
    """
        在gpt输出代码的中途（输出了前面的```，但还没输出完后面的```），补上后面的```
    """
    if '```' not in gpt_reply:
        return gpt_reply
    if gpt_reply.endswith('```'):
        return gpt_reply

    # 排除了以上两个情况，我们
    segments = gpt_reply.split('```')
    n_mark = len(segments) - 1
    if n_mark % 2 == 1:
        # print('输出代码片段中！')
        return gpt_reply+'\n```'
    else:
        return gpt_reply


def format_io(self, y):
    """
        将输入和输出解析为HTML格式。将y中最后一项的输入部分段落化，并将输出部分的Markdown和数学公式转换为HTML格式。
    """
    if y is None or y == []:
        return []
    i_ask, gpt_reply = y[-1]
    i_ask = text_divide_paragraph(i_ask)  # 输入部分太自由，预处理一波
    gpt_reply = close_up_code_segment_during_stream(
        gpt_reply)  # 当代码输出半截的时候，试着补上后个```
    y[-1] = (
        None if i_ask is None else markdown.markdown(
            i_ask, extensions=['fenced_code', 'tables']),
        None if gpt_reply is None else markdown_convertion(gpt_reply)
    )
    return y


def find_free_port():
    """
        返回当前系统中可用的未使用端口。
    """
    import socket
    from contextlib import closing
    with closing(socket.socket(socket.AF_INET, socket.SOCK_STREAM)) as s:
        s.bind(('', 0))
        s.setsockopt(socket.SOL_SOCKET, socket.SO_REUSEADDR, 1)
        return s.getsockname()[1]


def extract_archive(file_path, dest_dir):
    import zipfile
    import tarfile
    import os
    # Get the file extension of the input file
    file_extension = os.path.splitext(file_path)[1]

    # Extract the archive based on its extension
    if file_extension == '.zip':
        with zipfile.ZipFile(file_path, 'r') as zipobj:
            zipobj.extractall(path=dest_dir)
            print("Successfully extracted zip archive to {}".format(dest_dir))

    elif file_extension in ['.tar', '.gz', '.bz2']:
        with tarfile.open(file_path, 'r:*') as tarobj:
            tarobj.extractall(path=dest_dir)
            print("Successfully extracted tar archive to {}".format(dest_dir))

    # 第三方库，需要预先pip install rarfile
    # 此外，Windows上还需要安装winrar软件，配置其Path环境变量，如"C:\Program Files\WinRAR"才可以
    elif file_extension == '.rar':
        try:
            import rarfile
            with rarfile.RarFile(file_path) as rf:
                rf.extractall(path=dest_dir)
                print("Successfully extracted rar archive to {}".format(dest_dir))
        except:
            print("Rar format requires additional dependencies to install")
            return '\n\n需要安装pip install rarfile来解压rar文件'

    # 第三方库，需要预先pip install py7zr
    elif file_extension == '.7z':
        try:
            import py7zr
            with py7zr.SevenZipFile(file_path, mode='r') as f:
                f.extractall(path=dest_dir)
                print("Successfully extracted 7z archive to {}".format(dest_dir))
        except:
            print("7z format requires additional dependencies to install")
            return '\n\n需要安装pip install py7zr来解压7z文件'
    else:
        return ''
    return ''


def find_recent_files(directory):
    """
        me: find files that is created with in one minutes under a directory with python, write a function
        gpt: here it is!
    """
    import os
    import time
    current_time = time.time()
    one_minute_ago = current_time - 60
    recent_files = []

    for filename in os.listdir(directory):
        file_path = os.path.join(directory, filename)
        if file_path.endswith('.log'):
            continue
        created_time = os.path.getmtime(file_path)
        if created_time >= one_minute_ago:
            if os.path.isdir(file_path):
                continue
            recent_files.append(file_path)

    return recent_files


def on_file_uploaded(files, chatbot, txt):
    if len(files) == 0:
        return chatbot, txt
    import shutil
    import os
    import time
    import glob
    from toolbox import extract_archive
    try:
        shutil.rmtree('./private_upload/')
    except:
        pass
    time_tag = time.strftime("%Y-%m-%d-%H-%M-%S", time.localtime())
    os.makedirs(f'private_upload/{time_tag}', exist_ok=True)
    err_msg = ''
    for file in files:
        file_origin_name = os.path.basename(file.orig_name)
        shutil.copy(file.name, f'private_upload/{time_tag}/{file_origin_name}')
        err_msg += extract_archive(f'private_upload/{time_tag}/{file_origin_name}',
                                   dest_dir=f'private_upload/{time_tag}/{file_origin_name}.extract')
    moved_files = [fp for fp in glob.glob(
        'private_upload/**/*', recursive=True)]
    txt = f'private_upload/{time_tag}'
    moved_files_str = '\t\n\n'.join(moved_files)
    chatbot.append(['我上传了文件，请查收',
                    f'[Local Message] 收到以下文件: \n\n{moved_files_str}' +
                    f'\n\n调用路径参数已自动修正到: \n\n{txt}' +
                    f'\n\n现在您点击任意实验功能时，以上文件将被作为输入参数'+err_msg])
    return chatbot, txt


def on_report_generated(files, chatbot):
    from toolbox import find_recent_files
    report_files = find_recent_files('gpt_log')
    if len(report_files) == 0:
        return None, chatbot
    # files.extend(report_files)
    chatbot.append(['汇总报告如何远程获取？', '汇总报告已经添加到右侧“文件上传区”（可能处于折叠状态），请查收。'])
    return report_files, chatbot


@lru_cache(maxsize=128)
def read_single_conf_with_lru_cache(arg):
    try:
        r = getattr(importlib.import_module('config_private'), arg)
    except:
        r = getattr(importlib.import_module('config'), arg)
    # 在读取API_KEY时，检查一下是不是忘了改config
    if arg == 'API_KEY':
        # 正确的 API_KEY 是 "sk-" + 48 位大小写字母数字的组合
        API_MATCH = re.match(r"sk-[a-zA-Z0-9]{48}$", r)
        if API_MATCH:
            print(f"[API_KEY] 您的 API_KEY 是: {r[:15]}*** API_KEY 导入成功")
        else:
            assert False, "正确的 API_KEY 是 'sk-' + '48 位大小写字母数字' 的组合，请在config文件中修改API密钥, 添加海外代理之后再运行。" + \
                "（如果您刚更新过代码，请确保旧版config_private文件中没有遗留任何新增键值）"
    if arg == 'proxies':
        if r is None:
            print('[PROXY] 网络代理状态：未配置。无代理状态下很可能无法访问。建议：检查USE_PROXY选项是否修改。')
        else:
            print('[PROXY] 网络代理状态：已配置。配置信息如下：', r)
            assert isinstance(r, dict), 'proxies格式错误，请注意proxies选项的格式，不要遗漏括号。'
    return r


def get_conf(*args):
    # 建议您复制一个config_private.py放自己的秘密, 如API和代理网址, 避免不小心传github被别人看到
    res = []
    for arg in args:
        r = read_single_conf_with_lru_cache(arg)
        res.append(r)
    return res


def clear_line_break(txt):
    txt = txt.replace('\n', ' ')
    txt = txt.replace('  ', ' ')
    txt = txt.replace('  ', ' ')
    return txt


class DummyWith():
    def __enter__(self):
        return self

    def __exit__(self, exc_type, exc_value, traceback):
        return<|MERGE_RESOLUTION|>--- conflicted
+++ resolved
@@ -260,11 +260,7 @@
         # cat them together
         return pre + convert_stage_2_1 + f'{split}' + convert_stage_2_2 + suf
     else:
-<<<<<<< HEAD
-        return pre + markdown.markdown(txt, extensions=['fenced_code', 'tables', 'sane_lists']) + suf
-=======
         return pre + markdown.markdown(txt, extensions=['fenced_code', 'codehilite', 'tables', 'sane_lists']) + suf
->>>>>>> e2770fe3
 
 
 def close_up_code_segment_during_stream(gpt_reply):
