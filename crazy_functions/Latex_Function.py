from toolbox import update_ui, trimmed_format_exc, get_conf, get_log_folder, promote_file_to_downloadzone, check_repeat_upload, map_file_to_sha256
from toolbox import CatchException, report_exception, update_ui_lastest_msg, zip_result, gen_time_str
from functools import partial
from loguru import logger

import glob, os, requests, time, json, tarfile

pj = os.path.join
ARXIV_CACHE_DIR = get_conf("ARXIV_CACHE_DIR")


# =-=-=-=-=-=-=-=-=-=-=-=-=-=-=-=- 工具函数 =-=-=-=-=-=-=-=-=-=-=-=-=-=-=-
# 专业词汇声明  = 'If the term "agent" is used in this section, it should be translated to "智能体". '
def switch_prompt(pfg, mode, more_requirement):
    """
    Generate prompts and system prompts based on the mode for proofreading or translating.
    Args:
    - pfg: Proofreader or Translator instance.
    - mode: A string specifying the mode, either 'proofread' or 'translate_zh'.

    Returns:
    - inputs_array: A list of strings containing prompts for users to respond to.
    - sys_prompt_array: A list of strings containing prompts for system prompts.
    """
    n_split = len(pfg.sp_file_contents)
    if mode == 'proofread_en':
        inputs_array = [r"Below is a section from an academic paper, proofread this section." +
                        r"Do not modify any latex command such as \section, \cite, \begin, \item and equations. " + more_requirement +
                        r"Answer me only with the revised text:" +
                        f"\n\n{frag}" for frag in pfg.sp_file_contents]
        sys_prompt_array = ["You are a professional academic paper writer." for _ in range(n_split)]
    elif mode == 'translate_zh':
        inputs_array = [
            r"Below is a section from an English academic paper, translate it into Chinese. " + more_requirement +
            r"Do not modify any latex command such as \section, \cite, \begin, \item and equations. " +
            r"Answer me only with the translated text:" +
            f"\n\n{frag}" for frag in pfg.sp_file_contents]
        sys_prompt_array = ["You are a professional translator." for _ in range(n_split)]
    else:
        assert False, "未知指令"
    return inputs_array, sys_prompt_array


def desend_to_extracted_folder_if_exist(project_folder):
    """
    Descend into the extracted folder if it exists, otherwise return the original folder.

    Args:
    - project_folder: A string specifying the folder path.

    Returns:
    - A string specifying the path to the extracted folder, or the original folder if there is no extracted folder.
    """
    maybe_dir = [f for f in glob.glob(f'{project_folder}/*') if os.path.isdir(f)]
    if len(maybe_dir) == 0: return project_folder
    if maybe_dir[0].endswith('.extract'): return maybe_dir[0]
    return project_folder


def move_project(project_folder, arxiv_id=None):
    """
    Create a new work folder and copy the project folder to it.

    Args:
    - project_folder: A string specifying the folder path of the project.

    Returns:
    - A string specifying the path to the new work folder.
    """
    import shutil, time
    time.sleep(2)  # avoid time string conflict
    if arxiv_id is not None:
        new_workfolder = pj(ARXIV_CACHE_DIR, arxiv_id, 'workfolder')
    else:
        new_workfolder = f'{get_log_folder()}/{gen_time_str()}'
    try:
        shutil.rmtree(new_workfolder)
    except:
        pass

    # align subfolder if there is a folder wrapper
    items = glob.glob(pj(project_folder, '*'))
    items = [item for item in items if os.path.basename(item) != '__MACOSX']
    if len(glob.glob(pj(project_folder, '*.tex'))) == 0 and len(items) == 1:
        if os.path.isdir(items[0]): project_folder = items[0]

    shutil.copytree(src=project_folder, dst=new_workfolder)
    return new_workfolder


def arxiv_download(chatbot, history, txt, allow_cache=True):
    def check_cached_translation_pdf(arxiv_id):
        translation_dir = pj(ARXIV_CACHE_DIR, arxiv_id, 'translation')
        if not os.path.exists(translation_dir):
            os.makedirs(translation_dir)
        target_file = pj(translation_dir, 'translate_zh.pdf')
        if os.path.exists(target_file):
            promote_file_to_downloadzone(target_file, rename_file=None, chatbot=chatbot)
            target_file_compare = pj(translation_dir, 'comparison.pdf')
            if os.path.exists(target_file_compare):
                promote_file_to_downloadzone(target_file_compare, rename_file=None, chatbot=chatbot)
            return target_file
        return False

    def is_float(s):
        try:
            float(s)
            return True
        except ValueError:
            return False

    if txt.startswith('https://arxiv.org/pdf/'):
        arxiv_id = txt.split('/')[-1]   # 2402.14207v2.pdf
        txt = arxiv_id.split('v')[0]  # 2402.14207

    if ('.' in txt) and ('/' not in txt) and is_float(txt):  # is arxiv ID
        txt = 'https://arxiv.org/abs/' + txt.strip()
    if ('.' in txt) and ('/' not in txt) and is_float(txt[:10]):  # is arxiv ID
        txt = 'https://arxiv.org/abs/' + txt[:10]

    if not txt.startswith('https://arxiv.org'):
        return txt, None    # 是本地文件，跳过下载

    # <-------------- inspect format ------------->
    chatbot.append([f"检测到arxiv文档连接", '尝试下载 ...'])
    yield from update_ui(chatbot=chatbot, history=history)
    time.sleep(1)  # 刷新界面

    url_ = txt  # https://arxiv.org/abs/1707.06690

    if not txt.startswith('https://arxiv.org/abs/'):
        msg = f"解析arxiv网址失败, 期望格式例如: https://arxiv.org/abs/1707.06690。实际得到格式: {url_}。"
        yield from update_ui_lastest_msg(msg, chatbot=chatbot, history=history)  # 刷新界面
        return msg, None
    # <-------------- set format ------------->
    arxiv_id = url_.split('/abs/')[-1]
    if 'v' in arxiv_id: arxiv_id = arxiv_id[:10]
    cached_translation_pdf = check_cached_translation_pdf(arxiv_id)
    if cached_translation_pdf and allow_cache: return cached_translation_pdf, arxiv_id

    extract_dst = pj(ARXIV_CACHE_DIR, arxiv_id, 'extract')
    translation_dir = pj(ARXIV_CACHE_DIR, arxiv_id, 'e-print')
    dst = pj(translation_dir, arxiv_id + '.tar')
    os.makedirs(translation_dir, exist_ok=True)
    # <-------------- download arxiv source file ------------->

    def fix_url_and_download():
<<<<<<< HEAD
        for url_tar in [url_.replace('/abs/', '/e-print/'), url_.replace('/abs/', '/src/')]:
        # for url_tar in [url_.replace('/abs/', '/src/'), url_.replace('/abs/', '/e-print/')]:
=======
        # for url_tar in [url_.replace('/abs/', '/e-print/'), url_.replace('/abs/', '/src/')]:
        for url_tar in [url_.replace('/abs/', '/src/'), url_.replace('/abs/', '/e-print/')]:
>>>>>>> c83bf214
            proxies = get_conf('proxies')
            r = requests.get(url_tar, proxies=proxies)
            if r.status_code == 200:
                with open(dst, 'wb+') as f:
                    f.write(r.content)
                return True
        return False

    if os.path.exists(dst) and allow_cache:
        yield from update_ui_lastest_msg(f"调用缓存 {arxiv_id}", chatbot=chatbot, history=history)  # 刷新界面
        success = True
    else:
        yield from update_ui_lastest_msg(f"开始下载 {arxiv_id}", chatbot=chatbot, history=history)  # 刷新界面
        success = fix_url_and_download()
        yield from update_ui_lastest_msg(f"下载完成 {arxiv_id}", chatbot=chatbot, history=history)  # 刷新界面


    if not success:
        yield from update_ui_lastest_msg(f"下载失败 {arxiv_id}", chatbot=chatbot, history=history)
        raise tarfile.ReadError(f"论文下载失败 {arxiv_id}")

    # <-------------- extract file ------------->
    from toolbox import extract_archive
    try:
        extract_archive(file_path=dst, dest_dir=extract_dst)
    except tarfile.ReadError:
        os.remove(dst)
        raise tarfile.ReadError(f"论文下载失败")
    return extract_dst, arxiv_id


def pdf2tex_project(pdf_file_path, plugin_kwargs):
    if plugin_kwargs["method"] == "MATHPIX":
        # Mathpix API credentials
        app_id, app_key = get_conf('MATHPIX_APPID', 'MATHPIX_APPKEY')
        headers = {"app_id": app_id, "app_key": app_key}

        # Step 1: Send PDF file for processing
        options = {
            "conversion_formats": {"tex.zip": True},
            "math_inline_delimiters": ["$", "$"],
            "rm_spaces": True
        }

        response = requests.post(url="https://api.mathpix.com/v3/pdf",
                                headers=headers,
                                data={"options_json": json.dumps(options)},
                                files={"file": open(pdf_file_path, "rb")})

        if response.ok:
            pdf_id = response.json()["pdf_id"]
            logger.info(f"PDF processing initiated. PDF ID: {pdf_id}")

            # Step 2: Check processing status
            while True:
                conversion_response = requests.get(f"https://api.mathpix.com/v3/pdf/{pdf_id}", headers=headers)
                conversion_data = conversion_response.json()

                if conversion_data["status"] == "completed":
                    logger.info("PDF processing completed.")
                    break
                elif conversion_data["status"] == "error":
                    logger.info("Error occurred during processing.")
                else:
                    logger.info(f"Processing status: {conversion_data['status']}")
                    time.sleep(5)  # wait for a few seconds before checking again

            # Step 3: Save results to local files
            output_dir = os.path.join(os.path.dirname(pdf_file_path), 'mathpix_output')
            if not os.path.exists(output_dir):
                os.makedirs(output_dir)

            url = f"https://api.mathpix.com/v3/pdf/{pdf_id}.tex"
            response = requests.get(url, headers=headers)
            file_name_wo_dot = '_'.join(os.path.basename(pdf_file_path).split('.')[:-1])
            output_name = f"{file_name_wo_dot}.tex.zip"
            output_path = os.path.join(output_dir, output_name)
            with open(output_path, "wb") as output_file:
                output_file.write(response.content)
            logger.info(f"tex.zip file saved at: {output_path}")

            import zipfile
            unzip_dir = os.path.join(output_dir, file_name_wo_dot)
            with zipfile.ZipFile(output_path, 'r') as zip_ref:
                zip_ref.extractall(unzip_dir)

            return unzip_dir

        else:
            logger.error(f"Error sending PDF for processing. Status code: {response.status_code}")
            return None
    else:
        from crazy_functions.pdf_fns.parse_pdf_via_doc2x import 解析PDF_DOC2X_转Latex
        unzip_dir = 解析PDF_DOC2X_转Latex(pdf_file_path)
        return unzip_dir




# =-=-=-=-=-=-=-=-=-=-=-=-=-=-=-=-=-=-=-=-= 插件主程序1 =-=-=-=-=-=-=-=-=-=-=-=-=-=-=-=-=-=-=-=-=-=-=-=-=-=-=


@CatchException
def Latex英文纠错加PDF对比(txt, llm_kwargs, plugin_kwargs, chatbot, history, system_prompt, user_request):
    # <-------------- information about this plugin ------------->
    chatbot.append(["函数插件功能？",
                    "对整个Latex项目进行纠错, 用latex编译为PDF对修正处做高亮。函数插件贡献者: Binary-Husky。注意事项: 目前对机器学习类文献转化效果最好，其他类型文献转化效果未知。仅在Windows系统进行了测试，其他操作系统表现未知。"])
    yield from update_ui(chatbot=chatbot, history=history)  # 刷新界面

    # <-------------- more requirements ------------->
    if ("advanced_arg" in plugin_kwargs) and (plugin_kwargs["advanced_arg"] == ""): plugin_kwargs.pop("advanced_arg")
    more_req = plugin_kwargs.get("advanced_arg", "")
    _switch_prompt_ = partial(switch_prompt, more_requirement=more_req)

    # <-------------- check deps ------------->
    try:
        import glob, os, time, subprocess
        subprocess.Popen(['pdflatex', '-version'])
        from .latex_fns.latex_actions import Latex精细分解与转化, 编译Latex
    except Exception as e:
        chatbot.append([f"解析项目: {txt}",
                        f"尝试执行Latex指令失败。Latex没有安装, 或者不在环境变量PATH中。安装方法https://tug.org/texlive/。报错信息\n\n```\n\n{trimmed_format_exc()}\n\n```\n\n"])
        yield from update_ui(chatbot=chatbot, history=history)  # 刷新界面
        return

    # <-------------- clear history and read input ------------->
    history = []
    if os.path.exists(txt):
        project_folder = txt
    else:
        if txt == "": txt = '空空如也的输入栏'
        report_exception(chatbot, history, a=f"解析项目: {txt}", b=f"找不到本地项目或无权访问: {txt}")
        yield from update_ui(chatbot=chatbot, history=history)  # 刷新界面
        return
    file_manifest = [f for f in glob.glob(f'{project_folder}/**/*.tex', recursive=True)]
    if len(file_manifest) == 0:
        report_exception(chatbot, history, a=f"解析项目: {txt}", b=f"找不到任何.tex文件: {txt}")
        yield from update_ui(chatbot=chatbot, history=history)  # 刷新界面
        return

    # <-------------- if is a zip/tar file ------------->
    project_folder = desend_to_extracted_folder_if_exist(project_folder)

    # <-------------- move latex project away from temp folder ------------->
    from shared_utils.fastapi_server import validate_path_safety
    validate_path_safety(project_folder, chatbot.get_user())
    project_folder = move_project(project_folder, arxiv_id=None)

    # <-------------- if merge_translate_zh is already generated, skip gpt req ------------->
    if not os.path.exists(project_folder + '/merge_proofread_en.tex'):
        yield from Latex精细分解与转化(file_manifest, project_folder, llm_kwargs, plugin_kwargs,
                                       chatbot, history, system_prompt, mode='proofread_en',
                                       switch_prompt=_switch_prompt_)

    # <-------------- compile PDF ------------->
    success = yield from 编译Latex(chatbot, history, main_file_original='merge',
                                   main_file_modified='merge_proofread_en',
                                   work_folder_original=project_folder, work_folder_modified=project_folder,
                                   work_folder=project_folder)

    # <-------------- zip PDF ------------->
    zip_res = zip_result(project_folder)
    if success:
        chatbot.append((f"成功啦", '请查收结果（压缩包）...'))
        yield from update_ui(chatbot=chatbot, history=history);
        time.sleep(1)  # 刷新界面
        promote_file_to_downloadzone(file=zip_res, chatbot=chatbot)
    else:
        chatbot.append((f"失败了",
                        '虽然PDF生成失败了, 但请查收结果（压缩包）, 内含已经翻译的Tex文档, 也是可读的, 您可以到Github Issue区, 用该压缩包+Conversation_To_File进行反馈 ...'))
        yield from update_ui(chatbot=chatbot, history=history);
        time.sleep(1)  # 刷新界面
        promote_file_to_downloadzone(file=zip_res, chatbot=chatbot)

    # <-------------- we are done ------------->
    return success


# =-=-=-=-=-=-=-=-=-=-=-=-=-=-=-=-=-=-=-=-= 插件主程序2 =-=-=-=-=-=-=-=-=-=-=-=-=-=-=-=-=-=-=-=-=-=-=-=-=-=-=

@CatchException
def Latex翻译中文并重新编译PDF(txt, llm_kwargs, plugin_kwargs, chatbot, history, system_prompt, user_request):
    # <-------------- information about this plugin ------------->
    chatbot.append([
        "函数插件功能？",
        "对整个Latex项目进行翻译, 生成中文PDF。函数插件贡献者: Binary-Husky。注意事项: 此插件Windows支持最佳，Linux下必须使用Docker安装，详见项目主README.md。目前对机器学习类文献转化效果最好，其他类型文献转化效果未知。"])
    yield from update_ui(chatbot=chatbot, history=history)  # 刷新界面

    # <-------------- more requirements ------------->
    if ("advanced_arg" in plugin_kwargs) and (plugin_kwargs["advanced_arg"] == ""): plugin_kwargs.pop("advanced_arg")
    more_req = plugin_kwargs.get("advanced_arg", "")
    no_cache = more_req.startswith("--no-cache")
    if no_cache: more_req.lstrip("--no-cache")
    allow_cache = not no_cache
    _switch_prompt_ = partial(switch_prompt, more_requirement=more_req)

    # <-------------- check deps ------------->
    try:
        import glob, os, time, subprocess
        subprocess.Popen(['pdflatex', '-version'])
        from .latex_fns.latex_actions import Latex精细分解与转化, 编译Latex
    except Exception as e:
        chatbot.append([f"解析项目: {txt}",
                        f"尝试执行Latex指令失败。Latex没有安装, 或者不在环境变量PATH中。安装方法https://tug.org/texlive/。报错信息\n\n```\n\n{trimmed_format_exc()}\n\n```\n\n"])
        yield from update_ui(chatbot=chatbot, history=history)  # 刷新界面
        return

    # <-------------- clear history and read input ------------->
    history = []
    try:
        txt, arxiv_id = yield from arxiv_download(chatbot, history, txt, allow_cache)
    except tarfile.ReadError as e:
        yield from update_ui_lastest_msg(
            "无法自动下载该论文的Latex源码，请前往arxiv打开此论文下载页面，点other Formats，然后download source手动下载latex源码包。接下来调用本地Latex翻译插件即可。",
            chatbot=chatbot, history=history)
        return

    if txt.endswith('.pdf'):
        report_exception(chatbot, history, a=f"解析项目: {txt}", b=f"发现已经存在翻译好的PDF文档")
        yield from update_ui(chatbot=chatbot, history=history)  # 刷新界面
        return

    if os.path.exists(txt):
        project_folder = txt
    else:
        if txt == "": txt = '空空如也的输入栏'
        report_exception(chatbot, history, a=f"解析项目: {txt}", b=f"找不到本地项目或无法处理: {txt}")
        yield from update_ui(chatbot=chatbot, history=history)  # 刷新界面
        return

    file_manifest = [f for f in glob.glob(f'{project_folder}/**/*.tex', recursive=True)]
    if len(file_manifest) == 0:
        report_exception(chatbot, history, a=f"解析项目: {txt}", b=f"找不到任何.tex文件: {txt}")
        yield from update_ui(chatbot=chatbot, history=history)  # 刷新界面
        return

    # <-------------- if is a zip/tar file ------------->
    project_folder = desend_to_extracted_folder_if_exist(project_folder)

    # <-------------- move latex project away from temp folder ------------->
    from shared_utils.fastapi_server import validate_path_safety
    validate_path_safety(project_folder, chatbot.get_user())
    project_folder = move_project(project_folder, arxiv_id)

    # <-------------- if merge_translate_zh is already generated, skip gpt req ------------->
    if not os.path.exists(project_folder + '/merge_translate_zh.tex'):
        yield from Latex精细分解与转化(file_manifest, project_folder, llm_kwargs, plugin_kwargs,
                                       chatbot, history, system_prompt, mode='translate_zh',
                                       switch_prompt=_switch_prompt_)

    # <-------------- compile PDF ------------->
    success = yield from 编译Latex(chatbot, history, main_file_original='merge',
                                   main_file_modified='merge_translate_zh', mode='translate_zh',
                                   work_folder_original=project_folder, work_folder_modified=project_folder,
                                   work_folder=project_folder)

    # <-------------- zip PDF ------------->
    zip_res = zip_result(project_folder)
    if success:
        chatbot.append((f"成功啦", '请查收结果（压缩包）...'))
        yield from update_ui(chatbot=chatbot, history=history);
        time.sleep(1)  # 刷新界面
        promote_file_to_downloadzone(file=zip_res, chatbot=chatbot)
    else:
        chatbot.append((f"失败了",
                        '虽然PDF生成失败了, 但请查收结果（压缩包）, 内含已经翻译的Tex文档, 您可以到Github Issue区, 用该压缩包进行反馈。如系统是Linux，请检查系统字体（见Github wiki） ...'))
        yield from update_ui(chatbot=chatbot, history=history);
        time.sleep(1)  # 刷新界面
        promote_file_to_downloadzone(file=zip_res, chatbot=chatbot)

    # <-------------- we are done ------------->
    return success


#  =-=-=-=-=-=-=-=-=-=-=-=-=-=-=-=-=-=- 插件主程序3  =-=-=-=-=-=-=-=-=-=-=-=-=-=-=-=-=-=-=-=-=-=-=-=-=-=-=

@CatchException
def PDF翻译中文并重新编译PDF(txt, llm_kwargs, plugin_kwargs, chatbot, history, system_prompt, web_port):
    # <-------------- information about this plugin ------------->
    chatbot.append([
        "函数插件功能？",
        "将PDF转换为Latex项目，翻译为中文后重新编译为PDF。函数插件贡献者: Marroh。注意事项: 此插件Windows支持最佳，Linux下必须使用Docker安装，详见项目主README.md。目前对机器学习类文献转化效果最好，其他类型文献转化效果未知。"])
    yield from update_ui(chatbot=chatbot, history=history)  # 刷新界面

    # <-------------- more requirements ------------->
    if ("advanced_arg" in plugin_kwargs) and (plugin_kwargs["advanced_arg"] == ""): plugin_kwargs.pop("advanced_arg")
    more_req = plugin_kwargs.get("advanced_arg", "")
    no_cache = more_req.startswith("--no-cache")
    if no_cache: more_req.lstrip("--no-cache")
    allow_cache = not no_cache
    _switch_prompt_ = partial(switch_prompt, more_requirement=more_req)

    # <-------------- check deps ------------->
    try:
        import glob, os, time, subprocess
        subprocess.Popen(['pdflatex', '-version'])
        from .latex_fns.latex_actions import Latex精细分解与转化, 编译Latex
    except Exception as e:
        chatbot.append([f"解析项目: {txt}",
                        f"尝试执行Latex指令失败。Latex没有安装, 或者不在环境变量PATH中。安装方法https://tug.org/texlive/。报错信息\n\n```\n\n{trimmed_format_exc()}\n\n```\n\n"])
        yield from update_ui(chatbot=chatbot, history=history)  # 刷新界面
        return

    # <-------------- clear history and read input ------------->
    if os.path.exists(txt):
        project_folder = txt
    else:
        if txt == "": txt = '空空如也的输入栏'
        report_exception(chatbot, history, a=f"解析项目: {txt}", b=f"找不到本地项目或无法处理: {txt}")
        yield from update_ui(chatbot=chatbot, history=history)  # 刷新界面
        return

    file_manifest = [f for f in glob.glob(f'{project_folder}/**/*.pdf', recursive=True)]
    if len(file_manifest) == 0:
        report_exception(chatbot, history, a=f"解析项目: {txt}", b=f"找不到任何.pdf文件: {txt}")
        yield from update_ui(chatbot=chatbot, history=history)  # 刷新界面
        return
    if len(file_manifest) != 1:
        report_exception(chatbot, history, a=f"解析项目: {txt}", b=f"不支持同时处理多个pdf文件: {txt}")
        yield from update_ui(chatbot=chatbot, history=history)  # 刷新界面
        return

    if plugin_kwargs.get("method", "") == 'MATHPIX':
        app_id, app_key = get_conf('MATHPIX_APPID', 'MATHPIX_APPKEY')
        if len(app_id) == 0 or len(app_key) == 0:
            report_exception(chatbot, history, a="缺失 MATHPIX_APPID 和 MATHPIX_APPKEY。", b=f"请配置 MATHPIX_APPID 和 MATHPIX_APPKEY")
            yield from update_ui(chatbot=chatbot, history=history)  # 刷新界面
            return
    if plugin_kwargs.get("method", "") == 'DOC2X':
        app_id, app_key = "", ""
        DOC2X_API_KEY = get_conf('DOC2X_API_KEY')
        if len(DOC2X_API_KEY) == 0:
            report_exception(chatbot, history, a="缺失 DOC2X_API_KEY。", b=f"请配置 DOC2X_API_KEY")
            yield from update_ui(chatbot=chatbot, history=history)  # 刷新界面
            return

    hash_tag = map_file_to_sha256(file_manifest[0])

    # # <-------------- check repeated pdf ------------->
    # chatbot.append([f"检查PDF是否被重复上传", "正在检查..."])
    # yield from update_ui(chatbot=chatbot, history=history)
    # repeat, project_folder = check_repeat_upload(file_manifest[0], hash_tag)

    # if repeat:
    #     yield from update_ui_lastest_msg(f"发现重复上传，请查收结果（压缩包）...", chatbot=chatbot, history=history)
    #     try:
    #         translate_pdf = [f for f in glob.glob(f'{project_folder}/**/merge_translate_zh.pdf', recursive=True)][0]
    #         promote_file_to_downloadzone(translate_pdf, rename_file=None, chatbot=chatbot)
    #         comparison_pdf = [f for f in glob.glob(f'{project_folder}/**/comparison.pdf', recursive=True)][0]
    #         promote_file_to_downloadzone(comparison_pdf, rename_file=None, chatbot=chatbot)
    #         zip_res = zip_result(project_folder)
    #         promote_file_to_downloadzone(file=zip_res, chatbot=chatbot)
    #         return
    #     except:
    #         report_exception(chatbot, history, a=f"解析项目: {txt}", b=f"发现重复上传，但是无法找到相关文件")
    #         yield from update_ui(chatbot=chatbot, history=history)
    # else:
    #     yield from update_ui_lastest_msg(f"未发现重复上传", chatbot=chatbot, history=history)

    # <-------------- convert pdf into tex ------------->
    chatbot.append([f"解析项目: {txt}", "正在将PDF转换为tex项目，请耐心等待..."])
    yield from update_ui(chatbot=chatbot, history=history)
    project_folder = pdf2tex_project(file_manifest[0], plugin_kwargs)
    if project_folder is None:
        report_exception(chatbot, history, a=f"解析项目: {txt}", b=f"PDF转换为tex项目失败")
        yield from update_ui(chatbot=chatbot, history=history)
        return False

    # <-------------- translate latex file into Chinese ------------->
    yield from update_ui_lastest_msg("正在tex项目将翻译为中文...", chatbot=chatbot, history=history)
    file_manifest = [f for f in glob.glob(f'{project_folder}/**/*.tex', recursive=True)]
    if len(file_manifest) == 0:
        report_exception(chatbot, history, a=f"解析项目: {txt}", b=f"找不到任何.tex文件: {txt}")
        yield from update_ui(chatbot=chatbot, history=history)  # 刷新界面
        return

    # <-------------- if is a zip/tar file ------------->
    project_folder = desend_to_extracted_folder_if_exist(project_folder)

    # <-------------- move latex project away from temp folder ------------->
    from shared_utils.fastapi_server import validate_path_safety
    validate_path_safety(project_folder, chatbot.get_user())
    project_folder = move_project(project_folder)

    # <-------------- set a hash tag for repeat-checking ------------->
    with open(pj(project_folder, hash_tag + '.tag'), 'w') as f:
        f.write(hash_tag)
        f.close()


    # <-------------- if merge_translate_zh is already generated, skip gpt req ------------->
    if not os.path.exists(project_folder + '/merge_translate_zh.tex'):
        yield from Latex精细分解与转化(file_manifest, project_folder, llm_kwargs, plugin_kwargs,
                                    chatbot, history, system_prompt, mode='translate_zh',
                                    switch_prompt=_switch_prompt_)

    # <-------------- compile PDF ------------->
    yield from update_ui_lastest_msg("正在将翻译好的项目tex项目编译为PDF...", chatbot=chatbot, history=history)
    success = yield from 编译Latex(chatbot, history, main_file_original='merge',
                                main_file_modified='merge_translate_zh', mode='translate_zh',
                                work_folder_original=project_folder, work_folder_modified=project_folder,
                                work_folder=project_folder)

    # <-------------- zip PDF ------------->
    zip_res = zip_result(project_folder)
    if success:
        chatbot.append((f"成功啦", '请查收结果（压缩包）...'))
        yield from update_ui(chatbot=chatbot, history=history);
        time.sleep(1)  # 刷新界面
        promote_file_to_downloadzone(file=zip_res, chatbot=chatbot)
    else:
        chatbot.append((f"失败了",
                        '虽然PDF生成失败了, 但请查收结果（压缩包）, 内含已经翻译的Tex文档, 您可以到Github Issue区, 用该压缩包进行反馈。如系统是Linux，请检查系统字体（见Github wiki） ...'))
        yield from update_ui(chatbot=chatbot, history=history);
        time.sleep(1)  # 刷新界面
        promote_file_to_downloadzone(file=zip_res, chatbot=chatbot)

    # <-------------- we are done ------------->
    return success<|MERGE_RESOLUTION|>--- conflicted
+++ resolved
@@ -145,13 +145,8 @@
     # <-------------- download arxiv source file ------------->
 
     def fix_url_and_download():
-<<<<<<< HEAD
-        for url_tar in [url_.replace('/abs/', '/e-print/'), url_.replace('/abs/', '/src/')]:
-        # for url_tar in [url_.replace('/abs/', '/src/'), url_.replace('/abs/', '/e-print/')]:
-=======
         # for url_tar in [url_.replace('/abs/', '/e-print/'), url_.replace('/abs/', '/src/')]:
         for url_tar in [url_.replace('/abs/', '/src/'), url_.replace('/abs/', '/e-print/')]:
->>>>>>> c83bf214
             proxies = get_conf('proxies')
             r = requests.get(url_tar, proxies=proxies)
             if r.status_code == 200:
