--- conflicted
+++ resolved
@@ -654,11 +654,6 @@
                 if (prevented_offset >  1e3) {prevented_offset =  1e3;}
                 if (prevented_offset < -1e3) {prevented_offset = -1e3;}
                 preventScroll = false;
-<<<<<<< HEAD
-                // console.log(prevented_offset);
-=======
-                console.log(prevented_offset);
->>>>>>> 35c1aa21
             }
         }else{
             prevented_offset = 0;
