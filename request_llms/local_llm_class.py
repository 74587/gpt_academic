--- conflicted
+++ resolved
@@ -3,9 +3,6 @@
 from toolbox import update_ui
 from multiprocessing import Process, Pipe
 from contextlib import redirect_stdout
-<<<<<<< HEAD
-
-=======
 from request_llms.queued_pipe import create_queue_pipe
 
 class DebugLock(object):
@@ -28,7 +25,6 @@
 
     def __exit__(self, type, value, traceback):
         self.release()
->>>>>>> 09857ea4
 
 def SingletonLocalLLM(cls):
     """
@@ -76,12 +72,8 @@
         self.is_main_process = True # init
         self.corrupted = False
         self.load_model_info()
-<<<<<<< HEAD
-        self.parent, self.child = Pipe()
-=======
         self.parent, self.child = create_queue_pipe()
         self.parent_state, self.child_state = create_queue_pipe()
->>>>>>> 09857ea4
         # allow redirect_stdout
         self.std_tag = "[Subprocess Message] "
         self.child.write = lambda x: self.child.send(self.std_tag + x)
@@ -136,11 +128,7 @@
         # ⭐run in main process
         try:
             self.try_to_import_special_deps()
-<<<<<<< HEAD
-            self.info = "`依赖检测通过`"
-=======
             self.set_state("`依赖检测通过`")
->>>>>>> 09857ea4
             self.running = True
         except:
             self.set_state(f"缺少{self.model_name}的依赖，如果要使用{self.model_name}，除了基础的pip依赖以外，您还需要运行{self.cmd_to_install}安装{self.model_name}的依赖。")
@@ -150,20 +138,12 @@
         # 🏃‍♂️🏃‍♂️🏃‍♂️ run in child process
         # 第一次运行，加载参数
         reset_tqdm_output()
-<<<<<<< HEAD
-        self.info = "`尝试加载模型`"
-=======
         self.set_state("`尝试加载模型`")
->>>>>>> 09857ea4
         try:
             with redirect_stdout(self.child):
                 self._model, self._tokenizer = self.load_model_and_tokenizer()
         except:
-<<<<<<< HEAD
-            self.info = "`加载模型失败`"
-=======
             self.set_state("`加载模型失败`")
->>>>>>> 09857ea4
             self.running = False
             from toolbox import trimmed_format_exc
             self.child.send(
@@ -171,11 +151,7 @@
             self.child.send('[FinishBad]')
             raise RuntimeError(f"不能正常加载{self.model_name}的参数！")
 
-<<<<<<< HEAD
-        self.info = "`准备就绪`"
-=======
         self.set_state("`准备就绪`")
->>>>>>> 09857ea4
         while True:
             # 进入任务等待状态
             kwargs = self.child.recv()
@@ -192,33 +168,6 @@
                     f'[Local Message] 调用{self.model_name}失败.' + '\n```\n' + trimmed_format_exc() + '\n```\n')
                 self.child.send('[Finish]')
 
-<<<<<<< HEAD
-    def stream_chat(self, **kwargs):
-        # ⭐主进程执行
-        if self.info == "`准备就绪`":
-            yield "`正在等待线程锁，排队中请稍后 ...`"
-        with self.threadLock:
-            self.parent.send(kwargs)
-            std_out = ""
-            std_out_clip_len = 4096
-            while True:
-                res = self.parent.recv()
-                if res.startswith(self.std_tag):
-                    new_output = res[len(self.std_tag):]
-                    std_out = std_out[:std_out_clip_len]
-                    print(new_output, end='')
-                    std_out = new_output + std_out
-                    yield self.std_tag + '\n```\n' + std_out + '\n```\n'
-                elif res == '[Finish]':
-                    break
-                elif res == '[FinishBad]':
-                    self.running = False
-                    self.corrupted = True
-                    break
-                else:
-                    std_out = ""
-                    yield res
-=======
     def clear_pending_messages(self):
         # ⭐run in main process
         while True:
@@ -237,7 +186,6 @@
         # ⭐run in main process
         if self.get_state() == "`准备就绪`":
             yield "`正在等待线程锁，排队中请稍后 ...`"
->>>>>>> 09857ea4
 
         with self.threadLock:
             if self.parent.poll():
@@ -274,15 +222,9 @@
         """
         _llm_handle = LLMSingletonClass()
         if len(observe_window) >= 1:
-<<<<<<< HEAD
-            observe_window[0] = load_message + "\n\n" + _llm_handle.info
-        if not _llm_handle.running:
-            raise RuntimeError(_llm_handle.info)
-=======
             observe_window[0] = load_message + "\n\n" + _llm_handle.get_state()
         if not _llm_handle.running:
             raise RuntimeError(_llm_handle.get_state())
->>>>>>> 09857ea4
 
         if history_format == 'classic':
             # 没有 sys_prompt 接口，因此把prompt加入 history
@@ -330,11 +272,7 @@
         chatbot[-1] = (inputs, load_message + "\n\n" + _llm_handle.get_state())
         yield from update_ui(chatbot=chatbot, history=[])
         if not _llm_handle.running:
-<<<<<<< HEAD
-            raise RuntimeError(_llm_handle.info)
-=======
             raise RuntimeError(_llm_handle.get_state())
->>>>>>> 09857ea4
 
         if additional_fn is not None:
             from core_functional import handle_core_functionality
