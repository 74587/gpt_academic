
import time
import threading
import importlib
from toolbox import update_ui, get_conf, update_ui_lastest_msg
from multiprocessing import Process, Pipe

model_name = '星火认知大模型'

def validate_key():
<<<<<<< HEAD
    XFYUN_APPID = get_conf('XFYUN_APPID', )
=======
    XFYUN_APPID = get_conf('XFYUN_APPID')
>>>>>>> 08f036aa
    if XFYUN_APPID == '00000000' or XFYUN_APPID == '': 
        return False
    return True

def predict_no_ui_long_connection(inputs, llm_kwargs, history=[], sys_prompt="", observe_window=[], console_slience=False):
    """
        ⭐多线程方法
        函数的说明请见 request_llms/bridge_all.py
    """
    watch_dog_patience = 5
    response = ""

    if validate_key() is False:
        raise RuntimeError('请配置讯飞星火大模型的XFYUN_APPID, XFYUN_API_KEY, XFYUN_API_SECRET')

    from .com_sparkapi import SparkRequestInstance
    sri = SparkRequestInstance()
    for response in sri.generate(inputs, llm_kwargs, history, sys_prompt):
        if len(observe_window) >= 1:
            observe_window[0] = response
        if len(observe_window) >= 2:
            if (time.time()-observe_window[1]) > watch_dog_patience: raise RuntimeError("程序终止。")
    return response

def predict(inputs, llm_kwargs, plugin_kwargs, chatbot, history=[], system_prompt='', stream = True, additional_fn=None):
    """
        ⭐单线程方法
        函数的说明请见 request_llms/bridge_all.py
    """
    chatbot.append((inputs, ""))
    yield from update_ui(chatbot=chatbot, history=history)

    if validate_key() is False:
        yield from update_ui_lastest_msg(lastmsg="[Local Message] 请配置讯飞星火大模型的XFYUN_APPID, XFYUN_API_KEY, XFYUN_API_SECRET", chatbot=chatbot, history=history, delay=0)
        return

    if additional_fn is not None:
        from core_functional import handle_core_functionality
        inputs, history = handle_core_functionality(additional_fn, inputs, history, chatbot)

    # 开始接收回复    
    from .com_sparkapi import SparkRequestInstance
    sri = SparkRequestInstance()
    for response in sri.generate(inputs, llm_kwargs, history, system_prompt):
        chatbot[-1] = (inputs, response)
        yield from update_ui(chatbot=chatbot, history=history)

    # 总结输出
    if response == f"[Local Message] 等待{model_name}响应中 ...":
        response = f"[Local Message] {model_name}响应异常 ..."
    history.extend([inputs, response])
    yield from update_ui(chatbot=chatbot, history=history)<|MERGE_RESOLUTION|>--- conflicted
+++ resolved
@@ -8,11 +8,7 @@
 model_name = '星火认知大模型'
 
 def validate_key():
-<<<<<<< HEAD
-    XFYUN_APPID = get_conf('XFYUN_APPID', )
-=======
     XFYUN_APPID = get_conf('XFYUN_APPID')
->>>>>>> 08f036aa
     if XFYUN_APPID == '00000000' or XFYUN_APPID == '': 
         return False
     return True
