--- conflicted
+++ resolved
@@ -120,10 +120,7 @@
                 raise ConnectionAbortedError("OpenAI拒绝了请求:" + error_msg)
             else:
                 if "API key has been deactivated" in error_msg: report_invalid_key(api_key)
-<<<<<<< HEAD
-=======
                 elif "exceeded your current quota" in error_msg: report_invalid_key(api_key)
->>>>>>> 25cf86da
                 raise RuntimeError("OpenAI拒绝了请求：" + error_msg)
         if ('data: [DONE]' in chunk): break # api2d 正常完成
         json_data = json.loads(chunk.lstrip('data:'))['choices'][0]
