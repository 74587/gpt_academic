
from transformers import AutoModel, AutoTokenizer
import time
import threading
import importlib
from toolbox import update_ui, get_conf
from multiprocessing import Process, Pipe

load_message = "jittorllms尚未加载，加载需要一段时间。注意，请避免混用多种jittor模型，否则可能导致显存溢出而造成卡顿，取决于`config.py`的配置，jittorllms消耗大量的内存（CPU）或显存（GPU），也许会导致低配计算机卡死 ……"

#################################################################################
class GetGLMHandle(Process):
    def __init__(self):
        super().__init__(daemon=True)
        self.parent, self.child = Pipe()
        self.jittorllms_model = None
        self.info = ""
        self.local_history = []
        self.success = True
        self.check_dependency()
        self.start()
        self.threadLock = threading.Lock()
        
    def check_dependency(self):
        try:
            import pandas
            self.info = "依赖检测通过"
            self.success = True
        except:
            from toolbox import trimmed_format_exc
            self.info = r"缺少jittorllms的依赖，如果要使用jittorllms，除了基础的pip依赖以外，您还需要运行`pip install -r request_llm/requirements_jittorllms.txt -i https://pypi.jittor.org/simple -I`"+\
                        r"和`git clone https://gitlink.org.cn/jittor/JittorLLMs.git --depth 1 request_llm/jittorllms`两个指令来安装jittorllms的依赖（在项目根目录运行这两个指令）。" +\
                        r"警告：安装jittorllms依赖后将完全破坏现有的pytorch环境，建议使用docker环境！" + trimmed_format_exc()
            self.success = False

    def ready(self):
        return self.jittorllms_model is not None

    def run(self):
        # 子进程执行
        # 第一次运行，加载参数
        def validate_path():
            import os, sys
            dir_name = os.path.dirname(__file__)
            env = os.environ.get("PATH", "")
            os.environ["PATH"] = env.replace('/cuda/bin', '/x/bin')
            root_dir_assume = os.path.abspath(os.path.dirname(__file__) +  '/..')
            os.chdir(root_dir_assume + '/request_llm/jittorllms')
            sys.path.append(root_dir_assume + '/request_llm/jittorllms')
        validate_path() # validate path so you can run from base directory

        def load_model():
            import types
            try:
                if self.jittorllms_model is None:
                    device, = get_conf('LOCAL_MODEL_DEVICE')
                    from .jittorllms.models import get_model
                    # availabel_models = ["chatglm", "pangualpha", "llama", "chatrwkv"]
                    args_dict = {'model': 'chatrwkv'}
                    print('self.jittorllms_model = get_model(types.SimpleNamespace(**args_dict))')
                    self.jittorllms_model = get_model(types.SimpleNamespace(**args_dict))
                    print('done get model')
            except:
                self.child.send('[Local Message] Call jittorllms fail 不能正常加载jittorllms的参数。')
                raise RuntimeError("不能正常加载jittorllms的参数！")
        print('load_model')
        load_model()

        # 进入任务等待状态
        print('进入任务等待状态')
        while True:
            # 进入任务等待状态
            kwargs = self.child.recv()
            query = kwargs['query']
            history = kwargs['history']
            # 是否重置
            if len(self.local_history) > 0 and len(history)==0:
                print('触发重置')
                self.jittorllms_model.reset()
            self.local_history.append(query)

            print('收到消息，开始请求')
            try:
                for response in self.jittorllms_model.stream_chat(query, history):
                    print(response)
                    self.child.send(response)
            except:
                from toolbox import trimmed_format_exc
                print(trimmed_format_exc())
                self.child.send('[Local Message] Call jittorllms fail.')
            # 请求处理结束，开始下一个循环
            self.child.send('[Finish]')

    def stream_chat(self, **kwargs):
        # 主进程执行
        self.threadLock.acquire()
        self.parent.send(kwargs)
        while True:
            res = self.parent.recv()
            if res != '[Finish]':
                yield res
            else:
                break
        self.threadLock.release()
    
global rwkv_glm_handle
rwkv_glm_handle = None
#################################################################################
def predict_no_ui_long_connection(inputs, llm_kwargs, history=[], sys_prompt="", observe_window=[], console_slience=False):
    """
        多线程方法
        函数的说明请见 request_llm/bridge_all.py
    """
    global rwkv_glm_handle
    if rwkv_glm_handle is None:
        rwkv_glm_handle = GetGLMHandle()
        if len(observe_window) >= 1: observe_window[0] = load_message + "\n\n" + rwkv_glm_handle.info
        if not rwkv_glm_handle.success: 
            error = rwkv_glm_handle.info
            rwkv_glm_handle = None
            raise RuntimeError(error)

    # jittorllms 没有 sys_prompt 接口，因此把prompt加入 history
    history_feedin = []
    for i in range(len(history)//2):
        history_feedin.append([history[2*i], history[2*i+1]] )

    watch_dog_patience = 5 # 看门狗 (watchdog) 的耐心, 设置5秒即可
    response = ""
    for response in rwkv_glm_handle.stream_chat(query=inputs, history=history_feedin, system_prompt=sys_prompt, max_length=llm_kwargs['max_length'], top_p=llm_kwargs['top_p'], temperature=llm_kwargs['temperature']):
        print(response)
        if len(observe_window) >= 1:  observe_window[0] = response
        if len(observe_window) >= 2:  
            if (time.time()-observe_window[1]) > watch_dog_patience:
                raise RuntimeError("程序终止。")
    return response



def predict(inputs, llm_kwargs, plugin_kwargs, chatbot, history=[], system_prompt='', stream = True, additional_fn=None):
    """
        单线程方法
        函数的说明请见 request_llm/bridge_all.py
    """
    chatbot.append((inputs, ""))

    global rwkv_glm_handle
    if rwkv_glm_handle is None:
        rwkv_glm_handle = GetGLMHandle()
        chatbot[-1] = (inputs, load_message + "\n\n" + rwkv_glm_handle.info)
        yield from update_ui(chatbot=chatbot, history=[])
        if not rwkv_glm_handle.success: 
            rwkv_glm_handle = None
            return

    if additional_fn is not None:
        from core_functional import handle_core_functionality
<<<<<<< HEAD
        inputs, history = handle_core_functionality(additional_fn, inputs, history)
=======
        inputs, history = handle_core_functionality(additional_fn, inputs, history, chatbot)
>>>>>>> f4a87d63

    # 处理历史信息
    history_feedin = []
    for i in range(len(history)//2):
        history_feedin.append([history[2*i], history[2*i+1]] )

    # 开始接收jittorllms的回复
    response = "[Local Message]: 等待jittorllms响应中 ..."
    for response in rwkv_glm_handle.stream_chat(query=inputs, history=history_feedin, system_prompt=system_prompt, max_length=llm_kwargs['max_length'], top_p=llm_kwargs['top_p'], temperature=llm_kwargs['temperature']):
        chatbot[-1] = (inputs, response)
        yield from update_ui(chatbot=chatbot, history=history)

    # 总结输出
    if response == "[Local Message]: 等待jittorllms响应中 ...":
        response = "[Local Message]: jittorllms响应异常 ..."
    history.extend([inputs, response])
    yield from update_ui(chatbot=chatbot, history=history)<|MERGE_RESOLUTION|>--- conflicted
+++ resolved
@@ -155,11 +155,7 @@
 
     if additional_fn is not None:
         from core_functional import handle_core_functionality
-<<<<<<< HEAD
-        inputs, history = handle_core_functionality(additional_fn, inputs, history)
-=======
         inputs, history = handle_core_functionality(additional_fn, inputs, history, chatbot)
->>>>>>> f4a87d63
 
     # 处理历史信息
     history_feedin = []
