--- conflicted
+++ resolved
@@ -184,10 +184,6 @@
             
             if chunk:
                 try:
-<<<<<<< HEAD
-                    chunk_decoded = chunk.decode()
-=======
->>>>>>> ec76d3dc
                     # 前者是API2D的结束条件，后者是OPENAI的结束条件
                     if ('data: [DONE]' in chunk_decoded) or (len(json.loads(chunk_decoded[6:])['choices'][0]["delta"]) == 0):
                         # 判定为数据流的结束，gpt_replying_buffer也写完了
@@ -219,10 +215,6 @@
         history = clip_history(inputs=inputs, history=history, tokenizer=model_info[llm_kwargs['llm_model']]['tokenizer'], 
                                                max_token_limit=(model_info[llm_kwargs['llm_model']]['max_token'])) # history至少释放二分之一
         chatbot[-1] = (chatbot[-1][0], "[Local Message] Reduce the length. 本次输入过长, 或历史数据过长. 历史缓存数据已部分释放, 您可以请再次尝试. (若再次失败则更可能是因为输入过长.)")
-<<<<<<< HEAD
-                        # history = []    # 清除历史
-=======
->>>>>>> ec76d3dc
     elif "does not exist" in error_msg:
         chatbot[-1] = (chatbot[-1][0], f"[Local Message] Model {llm_kwargs['llm_model']} does not exist. 模型不存在, 或者您没有获得体验资格.")
     elif "Incorrect API key" in error_msg:
