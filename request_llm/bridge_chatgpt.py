--- conflicted
+++ resolved
@@ -130,11 +130,7 @@
 
     if additional_fn is not None:
         from core_functional import handle_core_functionality
-<<<<<<< HEAD
-        inputs, history = handle_core_functionality(additional_fn, inputs, history)
-=======
         inputs, history = handle_core_functionality(additional_fn, inputs, history, chatbot)
->>>>>>> f4a87d63
 
     raw_input = inputs
     logging.info(f'[raw_input] {raw_input}')
