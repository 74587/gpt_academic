from toolbox import HotReload  # HotReload 的意思是热更新，修改函数插件后，不需要重启程序，代码直接生效


def get_crazy_functions():
    ###################### 第一组插件 ###########################
    from crazy_functions.读文章写摘要 import 读文章写摘要
    from crazy_functions.生成函数注释 import 批量生成函数注释
    from crazy_functions.解析项目源代码 import 解析项目本身
    from crazy_functions.解析项目源代码 import 解析一个Python项目
    from crazy_functions.解析项目源代码 import 解析一个C项目的头文件
    from crazy_functions.解析项目源代码 import 解析一个C项目
    from crazy_functions.解析项目源代码 import 解析一个Golang项目
    from crazy_functions.解析项目源代码 import 解析一个Rust项目
    from crazy_functions.解析项目源代码 import 解析一个Java项目
    from crazy_functions.解析项目源代码 import 解析一个前端项目
    from crazy_functions.高级功能函数模板 import 高阶功能模板函数
    from crazy_functions.代码重写为全英文_多线程 import 全项目切换英文
    from crazy_functions.Latex全文润色 import Latex英文润色
    from crazy_functions.询问多个大语言模型 import 同时问询
    from crazy_functions.解析项目源代码 import 解析一个Lua项目
    from crazy_functions.解析项目源代码 import 解析一个CSharp项目
    from crazy_functions.总结word文档 import 总结word文档
    from crazy_functions.解析JupyterNotebook import 解析ipynb文件
    from crazy_functions.对话历史存档 import 对话历史存档
    from crazy_functions.对话历史存档 import 载入对话历史存档
    from crazy_functions.对话历史存档 import 删除所有本地对话历史记录
    
    from crazy_functions.批量Markdown翻译 import Markdown英译中
    function_plugins = {
        "解析整个Python项目": {
            "Color": "stop",    # 按钮颜色
            "Function": HotReload(解析一个Python项目)
        },
        "载入对话历史存档（先上传存档或输入路径）": {
            "Color": "stop",
            "AsButton":False,
            "Function": HotReload(载入对话历史存档)
        },
        "删除所有本地对话历史记录（请谨慎操作）": {
            "AsButton":False,
            "Function": HotReload(删除所有本地对话历史记录)
        },
        "[测试功能] 解析Jupyter Notebook文件": {
            "Color": "stop",
            "AsButton":False,
            "Function": HotReload(解析ipynb文件),
            "AdvancedArgs": True, # 调用时，唤起高级参数输入区（默认False）
            "ArgsReminder": "若输入0，则不解析notebook中的Markdown块", # 高级参数输入区的显示提示
        },
        "批量总结Word文档": {
            "Color": "stop",
            "Function": HotReload(总结word文档)
        },
        "解析整个C++项目头文件": {
            "Color": "stop",    # 按钮颜色
            "AsButton": False,  # 加入下拉菜单中
            "Function": HotReload(解析一个C项目的头文件)
        },
        "解析整个C++项目（.cpp/.hpp/.c/.h）": {
            "Color": "stop",    # 按钮颜色
            "AsButton": False,  # 加入下拉菜单中
            "Function": HotReload(解析一个C项目)
        },
        "解析整个Go项目": {
            "Color": "stop",    # 按钮颜色
            "AsButton": False,  # 加入下拉菜单中
            "Function": HotReload(解析一个Golang项目)
        },
        "解析整个Rust项目": {
            "Color": "stop",    # 按钮颜色
            "AsButton": False,  # 加入下拉菜单中
            "Function": HotReload(解析一个Rust项目)
        },
        "解析整个Java项目": {
            "Color": "stop",  # 按钮颜色
            "AsButton": False,  # 加入下拉菜单中
            "Function": HotReload(解析一个Java项目)
        },
        "解析整个前端项目（js,ts,css等）": {
            "Color": "stop",  # 按钮颜色
            "AsButton": False,  # 加入下拉菜单中
            "Function": HotReload(解析一个前端项目)
        },
        "解析整个Lua项目": {
            "Color": "stop",    # 按钮颜色
            "AsButton": False,  # 加入下拉菜单中
            "Function": HotReload(解析一个Lua项目)
        },
        "解析整个CSharp项目": {
            "Color": "stop",    # 按钮颜色
            "AsButton": False,  # 加入下拉菜单中
            "Function": HotReload(解析一个CSharp项目)
        },
        "读Tex论文写摘要": {
            "Color": "stop",    # 按钮颜色
            "Function": HotReload(读文章写摘要)
        },
        "Markdown/Readme英译中": {
            # HotReload 的意思是热更新，修改函数插件代码后，不需要重启程序，代码直接生效
            "Color": "stop",
            "Function": HotReload(Markdown英译中)
        },
        "批量生成函数注释": {
            "Color": "stop",    # 按钮颜色
            "AsButton": False,  # 加入下拉菜单中
            "Function": HotReload(批量生成函数注释)
        },
        "保存当前的对话": {
            "Function": HotReload(对话历史存档)
        },
        "[多线程Demo] 解析此项目本身（源码自译解）": {
            "AsButton": False,  # 加入下拉菜单中
            "Function": HotReload(解析项目本身)
        },
        # "[老旧的Demo] 把本项目源代码切换成全英文": {
        #     # HotReload 的意思是热更新，修改函数插件代码后，不需要重启程序，代码直接生效
        #     "AsButton": False,  # 加入下拉菜单中
        #     "Function": HotReload(全项目切换英文)
        # },
        "[插件demo] 历史上的今天": {
            # HotReload 的意思是热更新，修改函数插件代码后，不需要重启程序，代码直接生效
            "Function": HotReload(高阶功能模板函数)
        },

    }
    ###################### 第二组插件 ###########################
    # [第二组插件]: 经过充分测试
    from crazy_functions.批量总结PDF文档 import 批量总结PDF文档
    # from crazy_functions.批量总结PDF文档pdfminer import 批量总结PDF文档pdfminer
    from crazy_functions.批量翻译PDF文档_多线程 import 批量翻译PDF文档
    from crazy_functions.谷歌检索小助手 import 谷歌检索小助手
    from crazy_functions.理解PDF文档内容 import 理解PDF文档内容标准文件输入
    from crazy_functions.Latex全文润色 import Latex中文润色
    from crazy_functions.Latex全文润色 import Latex英文纠错
    from crazy_functions.Latex全文翻译 import Latex中译英
    from crazy_functions.Latex全文翻译 import Latex英译中
    from crazy_functions.批量Markdown翻译 import Markdown中译英

    function_plugins.update({
        "批量翻译PDF文档（多线程）": {
            "Color": "stop",
            "AsButton": True,  # 加入下拉菜单中
            "Function": HotReload(批量翻译PDF文档)
        },
        "询问多个GPT模型": {
            "Color": "stop",    # 按钮颜色
            "Function": HotReload(同时问询)
        },
        "[测试功能] 批量总结PDF文档": {
            "Color": "stop",
            "AsButton": False,  # 加入下拉菜单中
            # HotReload 的意思是热更新，修改函数插件代码后，不需要重启程序，代码直接生效
            "Function": HotReload(批量总结PDF文档)
        },
        # "[测试功能] 批量总结PDF文档pdfminer": {
        #     "Color": "stop",
        #     "AsButton": False,  # 加入下拉菜单中
        #     "Function": HotReload(批量总结PDF文档pdfminer)
        # },
        "谷歌学术检索助手（输入谷歌学术搜索页url）": {
            "Color": "stop",
            "AsButton": False,  # 加入下拉菜单中
            "Function": HotReload(谷歌检索小助手)
        },
        "理解PDF文档内容 （模仿ChatPDF）": {
            # HotReload 的意思是热更新，修改函数插件代码后，不需要重启程序，代码直接生效
            "Color": "stop",
            "AsButton": False,  # 加入下拉菜单中
            "Function": HotReload(理解PDF文档内容标准文件输入)
        },
        "英文Latex项目全文润色（输入路径或上传压缩包）": {
            # HotReload 的意思是热更新，修改函数插件代码后，不需要重启程序，代码直接生效
            "Color": "stop",
            "AsButton": False,  # 加入下拉菜单中
            "Function": HotReload(Latex英文润色)
        },
        "英文Latex项目全文纠错（输入路径或上传压缩包）": {
            # HotReload 的意思是热更新，修改函数插件代码后，不需要重启程序，代码直接生效
            "Color": "stop",
            "AsButton": False,  # 加入下拉菜单中
            "Function": HotReload(Latex英文纠错)
        },
        "中文Latex项目全文润色（输入路径或上传压缩包）": {
            # HotReload 的意思是热更新，修改函数插件代码后，不需要重启程序，代码直接生效
            "Color": "stop",
            "AsButton": False,  # 加入下拉菜单中
            "Function": HotReload(Latex中文润色)
        },
        "Latex项目全文中译英（输入路径或上传压缩包）": {
            # HotReload 的意思是热更新，修改函数插件代码后，不需要重启程序，代码直接生效
            "Color": "stop",
            "AsButton": False,  # 加入下拉菜单中
            "Function": HotReload(Latex中译英)
        },
        "Latex项目全文英译中（输入路径或上传压缩包）": {
            # HotReload 的意思是热更新，修改函数插件代码后，不需要重启程序，代码直接生效
            "Color": "stop",
            "AsButton": False,  # 加入下拉菜单中
            "Function": HotReload(Latex英译中)
        },
        "批量Markdown中译英（输入路径或上传压缩包）": {
            # HotReload 的意思是热更新，修改函数插件代码后，不需要重启程序，代码直接生效
            "Color": "stop",
            "AsButton": False,  # 加入下拉菜单中
            "Function": HotReload(Markdown中译英)
        },


    })

    ###################### 第三组插件 ###########################
    # [第三组插件]: 尚未充分测试的函数插件

    try:
        from crazy_functions.下载arxiv论文翻译摘要 import 下载arxiv论文并翻译摘要
        function_plugins.update({
            "一键下载arxiv论文并翻译摘要（先在input输入编号，如1812.10695）": {
                "Color": "stop",
                "AsButton": False,  # 加入下拉菜单中
                "Function": HotReload(下载arxiv论文并翻译摘要)
            }
        })
    except:
        print('Load function plugin failed')

    try:
        from crazy_functions.联网的ChatGPT import 连接网络回答问题
        function_plugins.update({
            "连接网络回答问题（输入问题后点击该插件，需要访问谷歌）": {
                "Color": "stop",
                "AsButton": False,  # 加入下拉菜单中
                "Function": HotReload(连接网络回答问题)
            }
        })
        from crazy_functions.联网的ChatGPT_bing版 import 连接bing搜索回答问题
        function_plugins.update({
            "连接网络回答问题（中文Bing版，输入问题后点击该插件）": {
                "Color": "stop",
                "AsButton": False,  # 加入下拉菜单中
                "Function": HotReload(连接bing搜索回答问题)
            }
        })
    except:
        print('Load function plugin failed')

    try:
        from crazy_functions.解析项目源代码 import 解析任意code项目
        function_plugins.update({
            "解析项目源代码（手动指定和筛选源代码文件类型）": {
                "Color": "stop",
                "AsButton": False,
                "AdvancedArgs": True, # 调用时，唤起高级参数输入区（默认False）
                "ArgsReminder": "输入时用逗号隔开, *代表通配符, 加了^代表不匹配; 不输入代表全部匹配。例如: \"*.c, ^*.cpp, config.toml, ^*.toml\"", # 高级参数输入区的显示提示
                "Function": HotReload(解析任意code项目)
            },
        })
    except:
        print('Load function plugin failed')

    try:
        from crazy_functions.询问多个大语言模型 import 同时问询_指定模型
        function_plugins.update({
            "询问多个GPT模型（手动指定询问哪些模型）": {
                "Color": "stop",
                "AsButton": False,
                "AdvancedArgs": True, # 调用时，唤起高级参数输入区（默认False）
                "ArgsReminder": "支持任意数量的llm接口，用&符号分隔。例如chatglm&gpt-3.5-turbo&api2d-gpt-4", # 高级参数输入区的显示提示
                "Function": HotReload(同时问询_指定模型)
            },
        })
    except:
        print('Load function plugin failed')

    try:
        from crazy_functions.图片生成 import 图片生成
        function_plugins.update({
            "图片生成（先切换模型到openai或api2d）": {
                "Color": "stop",
                "AsButton": False,
                "AdvancedArgs": True, # 调用时，唤起高级参数输入区（默认False）
                "ArgsReminder": "在这里输入分辨率, 如256x256（默认）", # 高级参数输入区的显示提示
                "Function": HotReload(图片生成)
            },
        })
    except:
        print('Load function plugin failed')

    try:
        from crazy_functions.总结音视频 import 总结音视频
        function_plugins.update({
            "批量总结音视频（输入路径或上传压缩包）": {
                "Color": "stop",
                "AsButton": False,
                "AdvancedArgs": True,
                "ArgsReminder": "调用openai api 使用whisper-1模型, 目前支持的格式:mp4, m4a, wav, mpga, mpeg, mp3。此处可以输入解析提示，例如：解析为简体中文（默认）。",
                "Function": HotReload(总结音视频)
            }
        })
    except:
        print('Load function plugin failed')

    try:
        from crazy_functions.数学动画生成manim import 动画生成
        function_plugins.update({
            "数学动画生成（Manim）": {
                "Color": "stop",
                "AsButton": False,
                "Function": HotReload(动画生成)
            }
        })
    except:
        print('Load function plugin failed')

    try:
        from crazy_functions.批量Markdown翻译 import Markdown翻译指定语言
        function_plugins.update({
            "Markdown翻译（手动指定语言）": {
                "Color": "stop",
                "AsButton": False,
                "AdvancedArgs": True,
                "ArgsReminder": "请输入要翻译成哪种语言，默认为Chinese。",
                "Function": HotReload(Markdown翻译指定语言)
            }
        })
    except:
        print('Load function plugin failed')

    try:
        from crazy_functions.Langchain知识库 import 知识库问答
        function_plugins.update({
            "[功能尚不稳定] 构建知识库（请先上传文件素材）": {
                "Color": "stop",
                "AsButton": False,
                "AdvancedArgs": True,
                "ArgsReminder": "待注入的知识库名称id, 默认为default",
                "Function": HotReload(知识库问答)
            }
        })
    except:
        print('Load function plugin failed')

    try:
        from crazy_functions.Langchain知识库 import 读取知识库作答
        function_plugins.update({
            "[功能尚不稳定] 知识库问答": {
                "Color": "stop",
                "AsButton": False,
                "AdvancedArgs": True,
                "ArgsReminder": "待提取的知识库名称id, 默认为default, 您需要首先调用构建知识库",
                "Function": HotReload(读取知识库作答)
            }
        })
    except:
        print('Load function plugin failed')
        
    try:
        from crazy_functions.交互功能函数模板 import 交互功能模板函数
        function_plugins.update({
            "交互功能模板函数": {
                "Color": "stop",
                "AsButton": False,
                "Function": HotReload(交互功能模板函数)
            }
        })
    except:
        print('Load function plugin failed')

    # try:
    #     from crazy_functions.chatglm微调工具 import 微调数据集生成
    #     function_plugins.update({
    #         "黑盒模型学习: 微调数据集生成 (先上传数据集)": {
    #             "Color": "stop",
    #             "AsButton": False,
    #             "AdvancedArgs": True,
    #             "ArgsReminder": "针对数据集输入（如 绿帽子*深蓝色衬衫*黑色运动裤）给出指令，例如您可以将以下命令复制到下方: --llm_to_learn=azure-gpt-3.5 --prompt_prefix='根据下面的服装类型提示，想象一个穿着者，对这个人外貌、身处的环境、内心世界、过去经历进行描写。要求：100字以内，用第二人称。' --system_prompt=''",
    #             "Function": HotReload(微调数据集生成)
    #         }
    #     })
    # except:
    #     print('Load function plugin failed')

    try:
        from crazy_functions.Latex输出PDF结果 import Latex英文纠错加PDF对比
        function_plugins.update({
            "Latex英文纠错+高亮修正位置 [需Latex]": {
                "Color": "stop",
                "AsButton": False,
                "AdvancedArgs": True,
                "ArgsReminder": "如果有必要, 请在此处追加更细致的矫错指令（使用英文）。",
                "Function": HotReload(Latex英文纠错加PDF对比)
            }
        })
        from crazy_functions.Latex输出PDF结果 import Latex翻译中文并重新编译PDF
        function_plugins.update({
            "Arixv论文精细翻译（输入arxivID）[需Latex]": {
                "Color": "stop",
                "AsButton": False,
                "AdvancedArgs": True,
                "ArgsReminder": 
                    "如果有必要, 请在此处给出自定义翻译命令, 解决部分词汇翻译不准确的问题。 "+ 
                    "例如当单词'agent'翻译不准确时, 请尝试把以下指令复制到高级参数区: " + 'If the term "agent" is used in this section, it should be translated to "智能体". ',
                "Function": HotReload(Latex翻译中文并重新编译PDF)
            }
        })
        function_plugins.update({
            "本地Latex论文精细翻译（上传Latex项目）[需Latex]": {
                "Color": "stop",
                "AsButton": False,
                "AdvancedArgs": True,
                "ArgsReminder": 
                    "如果有必要, 请在此处给出自定义翻译命令, 解决部分词汇翻译不准确的问题。 "+ 
                    "例如当单词'agent'翻译不准确时, 请尝试把以下指令复制到高级参数区: " + 'If the term "agent" is used in this section, it should be translated to "智能体". ',
                "Function": HotReload(Latex翻译中文并重新编译PDF)
            }
        })
    except:
        print('Load function plugin failed')

<<<<<<< HEAD
    try:
        from crazy_functions.Three场景交互3D import 三维生成
        function_plugins.update({
            "ThreeJS 三维交互": {
                "Color": "stop",
                "AsButton": False,
                "Function": HotReload(三维生成)
            }
        })
    except:
        print('Load function plugin failed')


=======

    try:
        from toolbox import get_conf
        ENABLE_AUDIO, = get_conf('ENABLE_AUDIO')
        if ENABLE_AUDIO:
            from crazy_functions.语音助手 import 语音助手
            function_plugins.update({
                "实时音频采集": {
                    "Color": "stop",
                    "AsButton": True,
                    "Function": HotReload(语音助手)
                }
            })
    except:
        print('Load function plugin failed')
        
>>>>>>> eef9e470
    # try:
    #     from crazy_functions.虚空终端 import 终端
    #     function_plugins.update({
    #         "超级终端": {
    #             "Color": "stop",
    #             "AsButton": False,
    #             # "AdvancedArgs": True,
    #             # "ArgsReminder": "",
    #             "Function": HotReload(终端)
    #         }
    #     })
    # except:
    #     print('Load function plugin failed')

    return function_plugins<|MERGE_RESOLUTION|>--- conflicted
+++ resolved
@@ -416,7 +416,6 @@
     except:
         print('Load function plugin failed')
 
-<<<<<<< HEAD
     try:
         from crazy_functions.Three场景交互3D import 三维生成
         function_plugins.update({
@@ -428,9 +427,6 @@
         })
     except:
         print('Load function plugin failed')
-
-
-=======
 
     try:
         from toolbox import get_conf
@@ -447,7 +443,6 @@
     except:
         print('Load function plugin failed')
         
->>>>>>> eef9e470
     # try:
     #     from crazy_functions.虚空终端 import 终端
     #     function_plugins.update({
