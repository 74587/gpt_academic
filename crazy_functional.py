from toolbox import HotReload  # HotReload 的意思是热更新，修改函数插件后，不需要重启程序，代码直接生效


def get_crazy_functions():
    ###################### 第一组插件 ###########################
    from crazy_functions.读文章写摘要 import 读文章写摘要
    from crazy_functions.生成函数注释 import 批量生成函数注释
    from crazy_functions.解析项目源代码 import 解析项目本身
    from crazy_functions.解析项目源代码 import 解析一个Python项目
    from crazy_functions.解析项目源代码 import 解析一个C项目的头文件
    from crazy_functions.解析项目源代码 import 解析一个C项目
    from crazy_functions.解析项目源代码 import 解析一个Golang项目
    from crazy_functions.解析项目源代码 import 解析一个Rust项目
    from crazy_functions.解析项目源代码 import 解析一个Java项目
    from crazy_functions.解析项目源代码 import 解析一个前端项目
    from crazy_functions.高级功能函数模板 import 高阶功能模板函数
    from crazy_functions.代码重写为全英文_多线程 import 全项目切换英文
    from crazy_functions.Latex全文润色 import Latex英文润色
    from crazy_functions.询问多个大语言模型 import 同时问询
    from crazy_functions.解析项目源代码 import 解析一个Lua项目
    from crazy_functions.解析项目源代码 import 解析一个CSharp项目
    from crazy_functions.总结word文档 import 总结word文档
    from crazy_functions.解析JupyterNotebook import 解析ipynb文件
    from crazy_functions.对话历史存档 import 对话历史存档
    from crazy_functions.对话历史存档 import 载入对话历史存档
    from crazy_functions.对话历史存档 import 删除所有本地对话历史记录
    from crazy_functions.辅助功能 import 清除缓存
    
    from crazy_functions.批量Markdown翻译 import Markdown英译中
    function_plugins = {
        "解析整个Python项目": {
            "Color": "stop",    # 按钮颜色
            "Function": HotReload(解析一个Python项目)
        },
        "载入对话历史存档（先上传存档或输入路径）": {
            "Color": "stop",
            "AsButton":False,
            "Function": HotReload(载入对话历史存档)
        },
        "删除所有本地对话历史记录（请谨慎操作）": {
            "AsButton":False,
            "Function": HotReload(删除所有本地对话历史记录)
        },
        "清除所有缓存文件（请谨慎操作）": {
            "Color": "stop",
            "AsButton": False,  # 加入下拉菜单中
            "Function": HotReload(清除缓存)
        },
        "解析Jupyter Notebook文件": {
            "Color": "stop",
            "AsButton":False,
            "Function": HotReload(解析ipynb文件),
            "AdvancedArgs": True, # 调用时，唤起高级参数输入区（默认False）
            "ArgsReminder": "若输入0，则不解析notebook中的Markdown块", # 高级参数输入区的显示提示
        },
        "批量总结Word文档": {
            "Color": "stop",
            "Function": HotReload(总结word文档)
        },
        "解析整个C++项目头文件": {
            "Color": "stop",    # 按钮颜色
            "AsButton": False,  # 加入下拉菜单中
            "Function": HotReload(解析一个C项目的头文件)
        },
        "解析整个C++项目（.cpp/.hpp/.c/.h）": {
            "Color": "stop",    # 按钮颜色
            "AsButton": False,  # 加入下拉菜单中
            "Function": HotReload(解析一个C项目)
        },
        "解析整个Go项目": {
            "Color": "stop",    # 按钮颜色
            "AsButton": False,  # 加入下拉菜单中
            "Function": HotReload(解析一个Golang项目)
        },
        "解析整个Rust项目": {
            "Color": "stop",    # 按钮颜色
            "AsButton": False,  # 加入下拉菜单中
            "Function": HotReload(解析一个Rust项目)
        },
        "解析整个Java项目": {
            "Color": "stop",  # 按钮颜色
            "AsButton": False,  # 加入下拉菜单中
            "Function": HotReload(解析一个Java项目)
        },
        "解析整个前端项目（js,ts,css等）": {
            "Color": "stop",  # 按钮颜色
            "AsButton": False,  # 加入下拉菜单中
            "Function": HotReload(解析一个前端项目)
        },
        "解析整个Lua项目": {
            "Color": "stop",    # 按钮颜色
            "AsButton": False,  # 加入下拉菜单中
            "Function": HotReload(解析一个Lua项目)
        },
        "解析整个CSharp项目": {
            "Color": "stop",    # 按钮颜色
            "AsButton": False,  # 加入下拉菜单中
            "Function": HotReload(解析一个CSharp项目)
        },
        "读Tex论文写摘要": {
            "Color": "stop",    # 按钮颜色
            "Function": HotReload(读文章写摘要)
        },
        "Markdown/Readme英译中": {
            # HotReload 的意思是热更新，修改函数插件代码后，不需要重启程序，代码直接生效
            "Color": "stop",
            "Function": HotReload(Markdown英译中)
        },
        "批量生成函数注释": {
            "Color": "stop",    # 按钮颜色
            "AsButton": False,  # 加入下拉菜单中
            "Function": HotReload(批量生成函数注释)
        },
        "保存当前的对话": {
            "Function": HotReload(对话历史存档)
        },
        "[多线程Demo] 解析此项目本身（源码自译解）": {
            "AsButton": False,  # 加入下拉菜单中
            "Function": HotReload(解析项目本身)
        },
        # "[老旧的Demo] 把本项目源代码切换成全英文": {
        #     # HotReload 的意思是热更新，修改函数插件代码后，不需要重启程序，代码直接生效
        #     "AsButton": False,  # 加入下拉菜单中
        #     "Function": HotReload(全项目切换英文)
        # },
        "[插件demo] 历史上的今天": {
            # HotReload 的意思是热更新，修改函数插件代码后，不需要重启程序，代码直接生效
            "Function": HotReload(高阶功能模板函数)
        },

    }
    ###################### 第二组插件 ###########################
    # [第二组插件]: 经过充分测试
    from crazy_functions.批量总结PDF文档 import 批量总结PDF文档
    # from crazy_functions.批量总结PDF文档pdfminer import 批量总结PDF文档pdfminer
    from crazy_functions.批量翻译PDF文档_多线程 import 批量翻译PDF文档
    from crazy_functions.谷歌检索小助手 import 谷歌检索小助手
    from crazy_functions.理解PDF文档内容 import 理解PDF文档内容标准文件输入
    from crazy_functions.Latex全文润色 import Latex中文润色
    from crazy_functions.Latex全文润色 import Latex英文纠错
    from crazy_functions.Latex全文翻译 import Latex中译英
    from crazy_functions.Latex全文翻译 import Latex英译中
    from crazy_functions.批量Markdown翻译 import Markdown中译英

    function_plugins.update({
        "批量翻译PDF文档（多线程）": {
            "Color": "stop",
            "AsButton": True,  # 加入下拉菜单中
            "Function": HotReload(批量翻译PDF文档)
        },
        "询问多个GPT模型": {
            "Color": "stop",    # 按钮颜色
            "Function": HotReload(同时问询)
        },
        "[测试功能] 批量总结PDF文档": {
            "Color": "stop",
            "AsButton": False,  # 加入下拉菜单中
            # HotReload 的意思是热更新，修改函数插件代码后，不需要重启程序，代码直接生效
            "Function": HotReload(批量总结PDF文档)
        },
        # "[测试功能] 批量总结PDF文档pdfminer": {
        #     "Color": "stop",
        #     "AsButton": False,  # 加入下拉菜单中
        #     "Function": HotReload(批量总结PDF文档pdfminer)
        # },
        "谷歌学术检索助手（输入谷歌学术搜索页url）": {
            "Color": "stop",
            "AsButton": False,  # 加入下拉菜单中
            "Function": HotReload(谷歌检索小助手)
        },
        "理解PDF文档内容 （模仿ChatPDF）": {
            # HotReload 的意思是热更新，修改函数插件代码后，不需要重启程序，代码直接生效
            "Color": "stop",
            "AsButton": False,  # 加入下拉菜单中
            "Function": HotReload(理解PDF文档内容标准文件输入)
        },
        "英文Latex项目全文润色（输入路径或上传压缩包）": {
            # HotReload 的意思是热更新，修改函数插件代码后，不需要重启程序，代码直接生效
            "Color": "stop",
            "AsButton": False,  # 加入下拉菜单中
            "Function": HotReload(Latex英文润色)
        },
        "英文Latex项目全文纠错（输入路径或上传压缩包）": {
            # HotReload 的意思是热更新，修改函数插件代码后，不需要重启程序，代码直接生效
            "Color": "stop",
            "AsButton": False,  # 加入下拉菜单中
            "Function": HotReload(Latex英文纠错)
        },
        "中文Latex项目全文润色（输入路径或上传压缩包）": {
            # HotReload 的意思是热更新，修改函数插件代码后，不需要重启程序，代码直接生效
            "Color": "stop",
            "AsButton": False,  # 加入下拉菜单中
            "Function": HotReload(Latex中文润色)
        },
        "Latex项目全文中译英（输入路径或上传压缩包）": {
            # HotReload 的意思是热更新，修改函数插件代码后，不需要重启程序，代码直接生效
            "Color": "stop",
            "AsButton": False,  # 加入下拉菜单中
            "Function": HotReload(Latex中译英)
        },
        "Latex项目全文英译中（输入路径或上传压缩包）": {
            # HotReload 的意思是热更新，修改函数插件代码后，不需要重启程序，代码直接生效
            "Color": "stop",
            "AsButton": False,  # 加入下拉菜单中
            "Function": HotReload(Latex英译中)
        },
        "批量Markdown中译英（输入路径或上传压缩包）": {
            # HotReload 的意思是热更新，修改函数插件代码后，不需要重启程序，代码直接生效
            "Color": "stop",
            "AsButton": False,  # 加入下拉菜单中
            "Function": HotReload(Markdown中译英)
        },


    })

    ###################### 第三组插件 ###########################
    # [第三组插件]: 尚未充分测试的函数插件

    try:
        from crazy_functions.下载arxiv论文翻译摘要 import 下载arxiv论文并翻译摘要
        function_plugins.update({
            "一键下载arxiv论文并翻译摘要（先在input输入编号，如1812.10695）": {
                "Color": "stop",
                "AsButton": False,  # 加入下拉菜单中
                "Function": HotReload(下载arxiv论文并翻译摘要)
            }
        })
    except:
        print('Load function plugin failed')

    try:
        from crazy_functions.联网的ChatGPT import 连接网络回答问题
        function_plugins.update({
            "连接网络回答问题（输入问题后点击该插件，需要访问谷歌）": {
                "Color": "stop",
                "AsButton": False,  # 加入下拉菜单中
                "Function": HotReload(连接网络回答问题)
            }
        })
        from crazy_functions.联网的ChatGPT_bing版 import 连接bing搜索回答问题
        function_plugins.update({
            "连接网络回答问题（中文Bing版，输入问题后点击该插件）": {
                "Color": "stop",
                "AsButton": False,  # 加入下拉菜单中
                "Function": HotReload(连接bing搜索回答问题)
            }
        })
    except:
        print('Load function plugin failed')

    try:
        from crazy_functions.解析项目源代码 import 解析任意code项目
        function_plugins.update({
            "解析项目源代码（手动指定和筛选源代码文件类型）": {
                "Color": "stop",
                "AsButton": False,
                "AdvancedArgs": True, # 调用时，唤起高级参数输入区（默认False）
                "ArgsReminder": "输入时用逗号隔开, *代表通配符, 加了^代表不匹配; 不输入代表全部匹配。例如: \"*.c, ^*.cpp, config.toml, ^*.toml\"", # 高级参数输入区的显示提示
                "Function": HotReload(解析任意code项目)
            },
        })
    except:
        print('Load function plugin failed')

    try:
        from crazy_functions.询问多个大语言模型 import 同时问询_指定模型
        function_plugins.update({
            "询问多个GPT模型（手动指定询问哪些模型）": {
                "Color": "stop",
                "AsButton": False,
                "AdvancedArgs": True, # 调用时，唤起高级参数输入区（默认False）
                "ArgsReminder": "支持任意数量的llm接口，用&符号分隔。例如chatglm&gpt-3.5-turbo&api2d-gpt-4", # 高级参数输入区的显示提示
                "Function": HotReload(同时问询_指定模型)
            },
        })
    except:
        print('Load function plugin failed')

    try:
        from crazy_functions.图片生成 import 图片生成
        function_plugins.update({
            "图片生成（先切换模型到openai或api2d）": {
                "Color": "stop",
                "AsButton": False,
                "AdvancedArgs": True, # 调用时，唤起高级参数输入区（默认False）
                "ArgsReminder": "在这里输入分辨率, 如256x256（默认）", # 高级参数输入区的显示提示
                "Function": HotReload(图片生成)
            },
        })
    except:
        print('Load function plugin failed')

    try:
        from crazy_functions.总结音视频 import 总结音视频
        function_plugins.update({
            "批量总结音视频（输入路径或上传压缩包）": {
                "Color": "stop",
                "AsButton": False,
                "AdvancedArgs": True,
                "ArgsReminder": "调用openai api 使用whisper-1模型, 目前支持的格式:mp4, m4a, wav, mpga, mpeg, mp3。此处可以输入解析提示，例如：解析为简体中文（默认）。",
                "Function": HotReload(总结音视频)
            }
        })
    except:
        print('Load function plugin failed')

    try:
        from crazy_functions.数学动画生成manim import 动画生成
        function_plugins.update({
            "数学动画生成（Manim）": {
                "Color": "stop",
                "AsButton": False,
                "Function": HotReload(动画生成)
            }
        })
    except:
        print('Load function plugin failed')

    try:
        from crazy_functions.批量Markdown翻译 import Markdown翻译指定语言
        function_plugins.update({
            "Markdown翻译（手动指定语言）": {
                "Color": "stop",
                "AsButton": False,
                "AdvancedArgs": True,
                "ArgsReminder": "请输入要翻译成哪种语言，默认为Chinese。",
                "Function": HotReload(Markdown翻译指定语言)
            }
        })
    except:
        print('Load function plugin failed')

    try:
        from crazy_functions.Langchain知识库 import 知识库问答
        function_plugins.update({
<<<<<<< HEAD
            "[功能尚不稳定] 构建知识库（请先上传文件素材）": {
=======
            "构建知识库（请先上传文件素材）": {
>>>>>>> ec76d3dc
                "Color": "stop",
                "AsButton": False,
                "AdvancedArgs": True,
                "ArgsReminder": "待注入的知识库名称id, 默认为default",
                "Function": HotReload(知识库问答)
            }
        })
    except:
        print('Load function plugin failed')

    try:
        from crazy_functions.Langchain知识库 import 读取知识库作答
        function_plugins.update({
<<<<<<< HEAD
            "[功能尚不稳定] 知识库问答": {
=======
            "知识库问答": {
>>>>>>> ec76d3dc
                "Color": "stop",
                "AsButton": False,
                "AdvancedArgs": True,
                "ArgsReminder": "待提取的知识库名称id, 默认为default, 您需要首先调用构建知识库",
                "Function": HotReload(读取知识库作答)
            }
        })
    except:
        print('Load function plugin failed')
<<<<<<< HEAD
=======
        
    try:
        from crazy_functions.交互功能函数模板 import 交互功能模板函数
        function_plugins.update({
            "交互功能模板函数": {
                "Color": "stop",
                "AsButton": False,
                "Function": HotReload(交互功能模板函数)
            }
        })
    except:
        print('Load function plugin failed')

    # try:
    #     from crazy_functions.chatglm微调工具 import 微调数据集生成
    #     function_plugins.update({
    #         "黑盒模型学习: 微调数据集生成 (先上传数据集)": {
    #             "Color": "stop",
    #             "AsButton": False,
    #             "AdvancedArgs": True,
    #             "ArgsReminder": "针对数据集输入（如 绿帽子*深蓝色衬衫*黑色运动裤）给出指令，例如您可以将以下命令复制到下方: --llm_to_learn=azure-gpt-3.5 --prompt_prefix='根据下面的服装类型提示，想象一个穿着者，对这个人外貌、身处的环境、内心世界、过去经历进行描写。要求：100字以内，用第二人称。' --system_prompt=''",
    #             "Function": HotReload(微调数据集生成)
    #         }
    #     })
    # except:
    #     print('Load function plugin failed')
>>>>>>> ec76d3dc

    try:
        from crazy_functions.Latex输出PDF结果 import Latex英文纠错加PDF对比
        function_plugins.update({
            "Latex英文纠错+高亮修正位置 [需Latex]": {
                "Color": "stop",
                "AsButton": False,
                "AdvancedArgs": True,
                "ArgsReminder": "如果有必要, 请在此处追加更细致的矫错指令（使用英文）。",
                "Function": HotReload(Latex英文纠错加PDF对比)
            }
        })
        from crazy_functions.Latex输出PDF结果 import Latex翻译中文并重新编译PDF
        function_plugins.update({
<<<<<<< HEAD
            "Arixv翻译（输入arxivID）[需Latex]": {
=======
            "Arixv论文精细翻译（输入arxivID）[需Latex]": {
>>>>>>> ec76d3dc
                "Color": "stop",
                "AsButton": False,
                "AdvancedArgs": True,
                "ArgsReminder": 
                    "如果有必要, 请在此处给出自定义翻译命令, 解决部分词汇翻译不准确的问题。 "+ 
                    "例如当单词'agent'翻译不准确时, 请尝试把以下指令复制到高级参数区: " + 'If the term "agent" is used in this section, it should be translated to "智能体". ',
                "Function": HotReload(Latex翻译中文并重新编译PDF)
            }
        })
        function_plugins.update({
<<<<<<< HEAD
            "本地论文翻译（上传Latex压缩包）[需Latex]": {
=======
            "本地Latex论文精细翻译（上传Latex项目）[需Latex]": {
>>>>>>> ec76d3dc
                "Color": "stop",
                "AsButton": False,
                "AdvancedArgs": True,
                "ArgsReminder": 
                    "如果有必要, 请在此处给出自定义翻译命令, 解决部分词汇翻译不准确的问题。 "+ 
                    "例如当单词'agent'翻译不准确时, 请尝试把以下指令复制到高级参数区: " + 'If the term "agent" is used in this section, it should be translated to "智能体". ',
                "Function": HotReload(Latex翻译中文并重新编译PDF)
            }
        })
    except:
        print('Load function plugin failed')

<<<<<<< HEAD
=======

    try:
        from toolbox import get_conf
        ENABLE_AUDIO, = get_conf('ENABLE_AUDIO')
        if ENABLE_AUDIO:
            from crazy_functions.语音助手 import 语音助手
            function_plugins.update({
                "实时音频采集": {
                    "Color": "stop",
                    "AsButton": True,
                    "Function": HotReload(语音助手)
                }
            })
    except:
        print('Load function plugin failed')
        
>>>>>>> ec76d3dc
    # try:
    #     from crazy_functions.虚空终端 import 终端
    #     function_plugins.update({
    #         "超级终端": {
    #             "Color": "stop",
    #             "AsButton": False,
    #             # "AdvancedArgs": True,
    #             # "ArgsReminder": "",
    #             "Function": HotReload(终端)
    #         }
    #     })
    # except:
    #     print('Load function plugin failed')

    return function_plugins<|MERGE_RESOLUTION|>--- conflicted
+++ resolved
@@ -334,11 +334,7 @@
     try:
         from crazy_functions.Langchain知识库 import 知识库问答
         function_plugins.update({
-<<<<<<< HEAD
-            "[功能尚不稳定] 构建知识库（请先上传文件素材）": {
-=======
             "构建知识库（请先上传文件素材）": {
->>>>>>> ec76d3dc
                 "Color": "stop",
                 "AsButton": False,
                 "AdvancedArgs": True,
@@ -352,11 +348,7 @@
     try:
         from crazy_functions.Langchain知识库 import 读取知识库作答
         function_plugins.update({
-<<<<<<< HEAD
-            "[功能尚不稳定] 知识库问答": {
-=======
             "知识库问答": {
->>>>>>> ec76d3dc
                 "Color": "stop",
                 "AsButton": False,
                 "AdvancedArgs": True,
@@ -366,8 +358,6 @@
         })
     except:
         print('Load function plugin failed')
-<<<<<<< HEAD
-=======
         
     try:
         from crazy_functions.交互功能函数模板 import 交互功能模板函数
@@ -394,7 +384,6 @@
     #     })
     # except:
     #     print('Load function plugin failed')
->>>>>>> ec76d3dc
 
     try:
         from crazy_functions.Latex输出PDF结果 import Latex英文纠错加PDF对比
@@ -409,11 +398,7 @@
         })
         from crazy_functions.Latex输出PDF结果 import Latex翻译中文并重新编译PDF
         function_plugins.update({
-<<<<<<< HEAD
-            "Arixv翻译（输入arxivID）[需Latex]": {
-=======
             "Arixv论文精细翻译（输入arxivID）[需Latex]": {
->>>>>>> ec76d3dc
                 "Color": "stop",
                 "AsButton": False,
                 "AdvancedArgs": True,
@@ -424,11 +409,7 @@
             }
         })
         function_plugins.update({
-<<<<<<< HEAD
-            "本地论文翻译（上传Latex压缩包）[需Latex]": {
-=======
             "本地Latex论文精细翻译（上传Latex项目）[需Latex]": {
->>>>>>> ec76d3dc
                 "Color": "stop",
                 "AsButton": False,
                 "AdvancedArgs": True,
@@ -441,25 +422,6 @@
     except:
         print('Load function plugin failed')
 
-<<<<<<< HEAD
-=======
-
-    try:
-        from toolbox import get_conf
-        ENABLE_AUDIO, = get_conf('ENABLE_AUDIO')
-        if ENABLE_AUDIO:
-            from crazy_functions.语音助手 import 语音助手
-            function_plugins.update({
-                "实时音频采集": {
-                    "Color": "stop",
-                    "AsButton": True,
-                    "Function": HotReload(语音助手)
-                }
-            })
-    except:
-        print('Load function plugin failed')
-        
->>>>>>> ec76d3dc
     # try:
     #     from crazy_functions.虚空终端 import 终端
     #     function_plugins.update({
