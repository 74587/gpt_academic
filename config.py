--- conflicted
+++ resolved
@@ -107,13 +107,6 @@
 AUTO_CLEAR_TXT = False
 
 
-<<<<<<< HEAD
-=======
-# 色彩主体，可选 ["Default", "Chuanhu-Small-and-Beautiful", "High-Contrast"]
-THEME = "Default"
-
-
->>>>>>> 6d7f3fea
 # 加一个live2d装饰
 ADD_WAIFU = False
 
