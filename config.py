"""
    以下所有配置也都支持利用环境变量覆写，环境变量配置格式见docker-compose.yml。
    读取优先级：环境变量 > config_private.py > config.py
    --- --- --- --- --- --- --- --- --- --- --- --- --- --- --- --- --- --- --- --- ---
    All the following configurations also support using environment variables to override,
    and the environment variable configuration format can be seen in docker-compose.yml.
    Configuration reading priority: environment variable > config_private.py > config.py
"""

# [step 1]>> API_KEY = "sk-123456789xxxxxxxxxxxxxxxxxxxxxxxxxxxxxx123456789"。极少数情况下，还需要填写组织（格式如org-123456789abcdefghijklmno的），请向下翻，找 API_ORG 设置项
API_KEY = "此处填API密钥"    # 可同时填写多个API-KEY，用英文逗号分割，例如API_KEY = "sk-openaikey1,sk-openaikey2,fkxxxx-api2dkey3,azure-apikey4"


# [step 1]>> API_KEY = "sk-123456789xxxxxxxxxxxxxxxxxxxxxxxxxxxxxx123456789"。极少数情况下，还需要填写组织（格式如org-123456789abcdefghijklmno的），请向下翻，找 API_ORG 设置项
API_KEY = "此处填API密钥"    # 可同时填写多个API-KEY，用英文逗号分割，例如API_KEY = "sk-openaikey1,sk-openaikey2,fkxxxx-api2dkey3,azure-apikey4"


# [step 2]>> 改为True应用代理，如果直接在海外服务器部署，此处不修改；如果使用本地或无地域限制的大模型时，此处也不需要修改
USE_PROXY = False
if USE_PROXY:
    """
    代理网络的地址，打开你的代理软件查看代理协议(socks5h / http)、地址(localhost)和端口(11284)
    填写格式是 [协议]://  [地址] :[端口]，填写之前不要忘记把USE_PROXY改成True，如果直接在海外服务器部署，此处不修改
            <配置教程&视频教程> https://github.com/binary-husky/gpt_academic/issues/1>
    [协议] 常见协议无非socks5h/http; 例如 v2**y 和 ss* 的默认本地协议是socks5h; 而cl**h 的默认本地协议是http
    [地址] 填localhost或者127.0.0.1（localhost意思是代理软件安装在本机上）
    [端口] 在代理软件的设置里找。虽然不同的代理软件界面不一样，但端口号都应该在最显眼的位置上
    """
    proxies = {
        #          [协议]://  [地址]  :[端口]
        "http":  "socks5h://localhost:11284",  # 再例如  "http":  "http://127.0.0.1:7890",
        "https": "socks5h://localhost:11284",  # 再例如  "https": "http://127.0.0.1:7890",
    }
else:
    proxies = None

# ------------------------------------ 以下配置可以优化体验, 但大部分场合下并不需要修改 ------------------------------------

# 重新URL重新定向，实现更换API_URL的作用（高危设置! 常规情况下不要修改! 通过修改此设置，您将把您的API-KEY和对话隐私完全暴露给您设定的中间人！）
# 格式: API_URL_REDIRECT = {"https://api.openai.com/v1/chat/completions": "在这里填写重定向的api.openai.com的URL"}
# 举例: API_URL_REDIRECT = {"https://api.openai.com/v1/chat/completions": "https://reverse-proxy-url/v1/chat/completions"}
API_URL_REDIRECT = {}


# 多线程函数插件中，默认允许多少路线程同时访问OpenAI。Free trial users的限制是每分钟3次，Pay-as-you-go users的限制是每分钟3500次
# 一言以蔽之：免费（5刀）用户填3，OpenAI绑了信用卡的用户可以填 16 或者更高。提高限制请查询：https://platform.openai.com/docs/guides/rate-limits/overview
DEFAULT_WORKER_NUM = 3


# 色彩主题, 可选 ["Default", "Chuanhu-Small-and-Beautiful", "High-Contrast"]
# 更多主题, 请查阅Gradio主题商店: https://huggingface.co/spaces/gradio/theme-gallery 可选 ["Gstaff/Xkcd", "NoCrypt/Miku", ...]
THEME = "Chuanhu-Small-and-Beautiful"
AVAIL_THEMES = ["Default", "Chuanhu-Small-and-Beautiful", "High-Contrast", "Gstaff/Xkcd", "NoCrypt/Miku"]


# 默认的系统提示词（system prompt）
INIT_SYS_PROMPT = "Serve me as a writing and programming assistant."


# 对话窗的高度 （仅在LAYOUT="TOP-DOWN"时生效）
CHATBOT_HEIGHT = 1115


# 代码高亮
CODE_HIGHLIGHT = True


# 窗口布局
LAYOUT = "LEFT-RIGHT"   # "LEFT-RIGHT"（左右布局） # "TOP-DOWN"（上下布局）


# 暗色模式 / 亮色模式
<<<<<<< HEAD
DARK_MODE = False
=======
DARK_MODE = True
>>>>>>> 6b784035


# 发送请求到OpenAI后，等待多久判定为超时
TIMEOUT_SECONDS = 30


# 网页的端口, -1代表随机端口
WEB_PORT = -1


# 如果OpenAI不响应（网络卡顿、代理失败、KEY失效），重试的次数限制
MAX_RETRY = 2

# OpenAI模型选择是（gpt4现在只对申请成功的人开放）
LLM_MODEL = "gpt-3.5-turbo" # 可选 "chatglm"
AVAIL_LLM_MODELS = ["gpt-3.5-turbo", "gpt-4", "api2d-gpt-4", "api2d-gpt-3.5-turbo", "spark", "azure-gpt-3.5"]

# 插件分类默认选项
DEFAULT_FN_GROUPS = ['对话', '编程', '学术', '智能体']


# 模型选择是 (注意: LLM_MODEL是默认选中的模型, 它*必须*被包含在AVAIL_LLM_MODELS列表中 )
LLM_MODEL = "gpt-3.5-turbo-16k" # 可选 ↓↓↓
AVAIL_LLM_MODELS = ["gpt-4-1106-preview", "gpt-4-turbo-preview", "gpt-4-vision-preview",
                    "gpt-3.5-turbo-1106", "gpt-3.5-turbo-16k", "gpt-3.5-turbo", "azure-gpt-3.5",
                    "gpt-4", "gpt-4-32k", "azure-gpt-4", "glm-4", "glm-3-turbo",
                    "gemini-pro", "chatglm3", "claude-2"]
# P.S. 其他可用的模型还包括 [
# "moss", "qwen-turbo", "qwen-plus", "qwen-max"
# "zhipuai", "qianfan", "deepseekcoder", "llama2", "qwen-local", "gpt-3.5-turbo-0613",
# "gpt-3.5-turbo-16k-0613",  "gpt-3.5-random", "api2d-gpt-3.5-turbo", 'api2d-gpt-3.5-turbo-16k',
# "spark", "sparkv2", "sparkv3", "chatglm_onnx", "claude-1-100k", "claude-2", "internlm", "jittorllms_pangualpha", "jittorllms_llama"
# ]


# 定义界面上“询问多个GPT模型”插件应该使用哪些模型，请从AVAIL_LLM_MODELS中选择，并在不同模型之间用`&`间隔，例如"gpt-3.5-turbo&chatglm3&azure-gpt-4"
MULTI_QUERY_LLM_MODELS = "gpt-3.5-turbo&chatglm3"


# 选择本地模型变体（只有当AVAIL_LLM_MODELS包含了对应本地模型时，才会起作用）
# 如果你选择Qwen系列的模型，那么请在下面的QWEN_MODEL_SELECTION中指定具体的模型
# 也可以是具体的模型路径
QWEN_LOCAL_MODEL_SELECTION = "Qwen/Qwen-1_8B-Chat-Int8"


# 接入通义千问在线大模型 https://dashscope.console.aliyun.com/
DASHSCOPE_API_KEY = "" # 阿里灵积云API_KEY


# 百度千帆（LLM_MODEL="qianfan"）
BAIDU_CLOUD_API_KEY = ''
BAIDU_CLOUD_SECRET_KEY = ''
BAIDU_CLOUD_QIANFAN_MODEL = 'ERNIE-Bot'    # 可选 "ERNIE-Bot-4"(文心大模型4.0), "ERNIE-Bot"(文心一言), "ERNIE-Bot-turbo", "BLOOMZ-7B", "Llama-2-70B-Chat", "Llama-2-13B-Chat", "Llama-2-7B-Chat"


# 如果使用ChatGLM2微调模型，请把 LLM_MODEL="chatglmft"，并在此处指定模型路径
CHATGLM_PTUNING_CHECKPOINT = "" # 例如"/home/hmp/ChatGLM2-6B/ptuning/output/6b-pt-128-1e-2/checkpoint-100"


# 本地LLM模型如ChatGLM的执行方式 CPU/GPU
LOCAL_MODEL_DEVICE = "cpu" # 可选 "cuda"
LOCAL_MODEL_QUANT = "FP16" # 默认 "FP16" "INT4" 启用量化INT4版本 "INT8" 启用量化INT8版本

# 设置gradio的并行线程数（不需要修改）
CONCURRENT_COUNT = 100


# 是否在提交时自动清空输入框
AUTO_CLEAR_TXT = False


# 加一个live2d装饰
ADD_WAIFU = True


# 设置用户名和密码（不需要修改）（相关功能不稳定，与gradio版本和网络都相关，如果本地使用不建议加这个）
# [("username", "password"), ("username2", "password2"), ...]
AUTHENTICATION = []


# 如果需要在二级路径下运行（常规情况下，不要修改!!）（需要配合修改main.py才能生效!）
CUSTOM_PATH = "/"


# HTTPS 秘钥和证书（不需要修改）
SSL_KEYFILE = ""
SSL_CERTFILE = ""


# 极少数情况下，openai的官方KEY需要伴随组织编码（格式如org-xxxxxxxxxxxxxxxxxxxxxxxx）使用
API_ORG = ""


# 如果需要使用Slack Claude，使用教程详情见 request_llms/README.md
SLACK_CLAUDE_BOT_ID = ''
SLACK_CLAUDE_USER_TOKEN = ''


# 如果需要使用AZURE（方法一：单个azure模型部署）详情请见额外文档 docs\use_azure.md
AZURE_ENDPOINT = "https://你亲手写的api名称.openai.azure.com/"
AZURE_API_KEY = "填入azure openai api的密钥"    # 建议直接在API_KEY处填写，该选项即将被弃用
AZURE_ENGINE = "填入你亲手写的部署名"            # 读 docs\use_azure.md


# 如果需要使用AZURE（方法二：多个azure模型部署+动态切换）详情请见额外文档 docs\use_azure.md
AZURE_CFG_ARRAY = {}


# 使用Newbing (不推荐使用，未来将删除)
NEWBING_STYLE = "creative"  # ["creative", "balanced", "precise"]
NEWBING_COOKIES = """
put your new bing cookies here
"""


# 阿里云实时语音识别 配置难度较高 仅建议高手用户使用 参考 https://github.com/binary-husky/gpt_academic/blob/master/docs/use_audio.md
ENABLE_AUDIO = False
ALIYUN_TOKEN=""     # 例如 f37f30e0f9934c34a992f6f64f7eba4f
ALIYUN_APPKEY=""    # 例如 RoPlZrM88DnAFkZK
ALIYUN_ACCESSKEY="" # （无需填写）
ALIYUN_SECRET=""    # （无需填写）


# 接入讯飞星火大模型 https://console.xfyun.cn/services/iat
XFYUN_APPID = "00000000"
XFYUN_API_SECRET = "bbbbbbbbbbbbbbbbbbbbbbbbbbbbbbbb"
XFYUN_API_KEY = "aaaaaaaaaaaaaaaaaaaaaaaaaaaaaaaa"


# 接入智谱大模型
ZHIPUAI_API_KEY = ""
ZHIPUAI_MODEL = "" # 此选项已废弃，不再需要填写


# # 火山引擎YUNQUE大模型
# YUNQUE_SECRET_KEY = ""
# YUNQUE_ACCESS_KEY = ""
# YUNQUE_MODEL = ""


# Claude API KEY
ANTHROPIC_API_KEY = ""


# Mathpix 拥有执行PDF的OCR功能，但是需要注册账号
MATHPIX_APPID = ""
MATHPIX_APPKEY = ""


# 自定义API KEY格式
CUSTOM_API_KEY_PATTERN = ""


# Google Gemini API-Key
GEMINI_API_KEY = ''


# HUGGINGFACE的TOKEN，下载LLAMA时起作用 https://huggingface.co/docs/hub/security-tokens
HUGGINGFACE_ACCESS_TOKEN = "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"


# GROBID服务器地址（填写多个可以均衡负载），用于高质量地读取PDF文档
# 获取方法：复制以下空间https://huggingface.co/spaces/qingxu98/grobid，设为public，然后GROBID_URL = "https://(你的hf用户名如qingxu98)-(你的填写的空间名如grobid).hf.space"
GROBID_URLS = [
    "https://qingxu98-grobid.hf.space","https://qingxu98-grobid2.hf.space","https://qingxu98-grobid3.hf.space",
    "https://qingxu98-grobid4.hf.space","https://qingxu98-grobid5.hf.space", "https://qingxu98-grobid6.hf.space",
    "https://qingxu98-grobid7.hf.space", "https://qingxu98-grobid8.hf.space",
]


# 是否允许通过自然语言描述修改本页的配置，该功能具有一定的危险性，默认关闭
ALLOW_RESET_CONFIG = False


# 在使用AutoGen插件时，是否使用Docker容器运行代码
AUTOGEN_USE_DOCKER = False


# 临时的上传文件夹位置，请勿修改
PATH_PRIVATE_UPLOAD = "private_upload"


# 日志文件夹的位置，请勿修改
PATH_LOGGING = "gpt_log"


# 除了连接OpenAI之外，还有哪些场合允许使用代理，请勿修改
WHEN_TO_USE_PROXY = ["Download_LLM", "Download_Gradio_Theme", "Connect_Grobid",
                     "Warmup_Modules", "Nougat_Download", "AutoGen"]


# *实验性功能*: 自动检测并屏蔽失效的KEY，请勿使用
BLOCK_INVALID_APIKEY = False


# 启用插件热加载
PLUGIN_HOT_RELOAD = False


# 自定义按钮的最大数量限制
NUM_CUSTOM_BASIC_BTN = 4

"""
在线大模型配置关联关系示意图
│
├── "gpt-3.5-turbo" 等openai模型
│   ├── API_KEY
│   ├── CUSTOM_API_KEY_PATTERN（不常用）
│   ├── API_ORG（不常用）
│   └── API_URL_REDIRECT（不常用）
│
├── "azure-gpt-3.5" 等azure模型（单个azure模型，不需要动态切换）
│   ├── API_KEY
│   ├── AZURE_ENDPOINT
│   ├── AZURE_API_KEY
│   ├── AZURE_ENGINE
│   └── API_URL_REDIRECT
│
├── "azure-gpt-3.5" 等azure模型（多个azure模型，需要动态切换，高优先级）
│   └── AZURE_CFG_ARRAY
│
├── "spark" 星火认知大模型 spark & sparkv2
│   ├── XFYUN_APPID
│   ├── XFYUN_API_SECRET
│   └── XFYUN_API_KEY
│
├── "claude-1-100k" 等claude模型
│   └── ANTHROPIC_API_KEY
│
├── "stack-claude"
│   ├── SLACK_CLAUDE_BOT_ID
│   └── SLACK_CLAUDE_USER_TOKEN
│
├── "qianfan" 百度千帆大模型库
│   ├── BAIDU_CLOUD_QIANFAN_MODEL
│   ├── BAIDU_CLOUD_API_KEY
│   └── BAIDU_CLOUD_SECRET_KEY
│
├── "glm-4", "glm-3-turbo", "zhipuai" 智谱AI大模型
│   └── ZHIPUAI_API_KEY
│
├── "qwen-turbo" 等通义千问大模型
│   └──  DASHSCOPE_API_KEY
│
├── "Gemini"
│   └──  GEMINI_API_KEY
│
└── "newbing" Newbing接口不再稳定，不推荐使用
    ├── NEWBING_STYLE
    └── NEWBING_COOKIES


本地大模型示意图
│
├── "chatglm3"
├── "chatglm"
├── "chatglm_onnx"
├── "chatglmft"
├── "internlm"
├── "moss"
├── "jittorllms_pangualpha"
├── "jittorllms_llama"
├── "deepseekcoder"
├── "qwen-local"
├──  RWKV的支持见Wiki
└── "llama2"


用户图形界面布局依赖关系示意图
│
├── CHATBOT_HEIGHT 对话窗的高度
├── CODE_HIGHLIGHT 代码高亮
├── LAYOUT 窗口布局
├── DARK_MODE 暗色模式 / 亮色模式
├── DEFAULT_FN_GROUPS 插件分类默认选项
├── THEME 色彩主题
├── AUTO_CLEAR_TXT 是否在提交时自动清空输入框
├── ADD_WAIFU 加一个live2d装饰
└── ALLOW_RESET_CONFIG 是否允许通过自然语言描述修改本页的配置，该功能具有一定的危险性


插件在线服务配置依赖关系示意图
│
├── 语音功能
│   ├── ENABLE_AUDIO
│   ├── ALIYUN_TOKEN
│   ├── ALIYUN_APPKEY
│   ├── ALIYUN_ACCESSKEY
│   └── ALIYUN_SECRET
│
└── PDF文档精准解析
    ├── GROBID_URLS
    ├── MATHPIX_APPID
    └── MATHPIX_APPKEY


"""<|MERGE_RESOLUTION|>--- conflicted
+++ resolved
@@ -70,11 +70,7 @@
 
 
 # 暗色模式 / 亮色模式
-<<<<<<< HEAD
 DARK_MODE = False
-=======
-DARK_MODE = True
->>>>>>> 6b784035
 
 
 # 发送请求到OpenAI后，等待多久判定为超时
