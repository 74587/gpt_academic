--- conflicted
+++ resolved
@@ -6,6 +6,10 @@
     and the environment variable configuration format can be seen in docker-compose.yml. 
     Configuration reading priority: environment variable > config_private.py > config.py
 """
+
+# [step 1]>> API_KEY = "sk-123456789xxxxxxxxxxxxxxxxxxxxxxxxxxxxxx123456789"。极少数情况下，还需要填写组织（格式如org-123456789abcdefghijklmno的），请向下翻，找 API_ORG 设置项
+API_KEY = "此处填API密钥"    # 可同时填写多个API-KEY，用英文逗号分割，例如API_KEY = "sk-openaikey1,sk-openaikey2,fkxxxx-api2dkey3,azure-apikey4"
+
 
 # [step 1]>> API_KEY = "sk-123456789xxxxxxxxxxxxxxxxxxxxxxxxxxxxxx123456789"。极少数情况下，还需要填写组织（格式如org-123456789abcdefghijklmno的），请向下翻，找 API_ORG 设置项
 API_KEY = "此处填API密钥"    # 可同时填写多个API-KEY，用英文逗号分割，例如API_KEY = "sk-openaikey1,sk-openaikey2,fkxxxx-api2dkey3,azure-apikey4"
@@ -67,30 +71,11 @@
 # 如果OpenAI不响应（网络卡顿、代理失败、KEY失效），重试的次数限制
 MAX_RETRY = 2
 
-<<<<<<< HEAD
 # OpenAI模型选择是（gpt4现在只对申请成功的人开放）
 LLM_MODEL = "gpt-3.5-turbo" # 可选 "chatglm"
-AVAIL_LLM_MODELS = ["newbing-free", "gpt-3.5-turbo", "gpt-4", "api2d-gpt-4", "api2d-gpt-3.5-turbo"]
+AVAIL_LLM_MODELS = ["gpt-3.5-turbo", "gpt-4", "api2d-gpt-4", "api2d-gpt-3.5-turbo", "spark", "azure-gpt-3.5"]
 
 # ChatGLM(2) Finetune Model Path （如果使用ChatGLM2微调模型，需要把"chatglmft"加入AVAIL_LLM_MODELS中）
-=======
-
-# 模型选择是 (注意: LLM_MODEL是默认选中的模型, 它*必须*被包含在AVAIL_LLM_MODELS列表中 )
-LLM_MODEL = "gpt-3.5-turbo" # 可选 ↓↓↓
-AVAIL_LLM_MODELS = ["gpt-3.5-turbo-16k", "gpt-3.5-turbo", "azure-gpt-3.5", "api2d-gpt-3.5-turbo", 
-                    "gpt-4", "api2d-gpt-4", "chatglm", "moss", "newbing", "stack-claude"]
-# P.S. 其他可用的模型还包括 ["qianfan", "llama2", "qwen", "gpt-3.5-turbo-0613", "gpt-3.5-turbo-16k-0613", 
-# "spark", "chatglm_onnx", "claude-1-100k", "claude-2", "internlm", "jittorllms_pangualpha", "jittorllms_llama"]
-
-
-# 百度千帆（LLM_MODEL="qianfan"）
-BAIDU_CLOUD_API_KEY = ''
-BAIDU_CLOUD_SECRET_KEY = ''
-BAIDU_CLOUD_QIANFAN_MODEL = 'ERNIE-Bot'    # 可选 "ERNIE-Bot"(文心一言), "ERNIE-Bot-turbo", "BLOOMZ-7B", "Llama-2-70B-Chat", "Llama-2-13B-Chat", "Llama-2-7B-Chat"
-
-
-# 如果使用ChatGLM2微调模型，请把 LLM_MODEL="chatglmft"，并在此处指定模型路径
->>>>>>> ec76d3dc
 ChatGLM_PTUNING_CHECKPOINT = "" # 例如"/home/hmp/ChatGLM2-6B/ptuning/output/6b-pt-128-1e-2/checkpoint-100"
 
 
@@ -165,9 +150,6 @@
 
 
 # 自定义API KEY格式
-<<<<<<< HEAD
-CUSTOM_API_KEY_PATTERN = ""
-=======
 CUSTOM_API_KEY_PATTERN = ""
 
 
@@ -235,5 +217,4 @@
 ├── PDF文档精准解析
 │   └── GROBID_URLS
 
-"""
->>>>>>> ec76d3dc
+"""