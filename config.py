--- conflicted
+++ resolved
@@ -46,10 +46,7 @@
                     "deepseek-chat", "deepseek-coder", "deepseek-reasoner", 
                     "volcengine-deepseek-r1-250120", "volcengine-deepseek-v3-241226",
                     "dashscope-deepseek-r1", "dashscope-deepseek-v3",
-<<<<<<< HEAD
-=======
                     "dashscope-qwen3-14b", "dashscope-qwen3-235b-a22b", "dashscope-qwen3-32b",
->>>>>>> be839073
                     ]
 
 EMBEDDING_MODEL = "text-embedding-3-small"
