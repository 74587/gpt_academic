--- conflicted
+++ resolved
@@ -1,4 +1,3 @@
-<<<<<<< HEAD
 ---
 title: academic-chatgpt
 emoji: 😻
@@ -12,7 +11,6 @@
 ---
 
 # ChatGPT 学术优化
-=======
 > **Note**
 >
 > 本项目依赖的Gradio组件的新版pip包(Gradio 3.26~3.27)有严重bug。所以，请在安装时严格选择requirements.txt中**指定的版本**。 
@@ -21,7 +19,6 @@
 >
 
 # <img src="docs/logo.png" width="40" > ChatGPT 学术优化
->>>>>>> 081acc64
 
 **如果喜欢这个项目，请给它一个Star；如果你发明了更好用的快捷键或函数插件，欢迎发issue或者pull requests**
 
