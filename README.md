--- conflicted
+++ resolved
@@ -263,12 +263,9 @@
 - version 2.0: 引入模块化函数插件
 - version 1.0: 基础功能
 
-<<<<<<< HEAD
-=======
 gpt_academic开发者QQ群：734063350
 
 
->>>>>>> 8fd21feb
 ## 参考与学习
 
 ```
