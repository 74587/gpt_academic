--- conflicted
+++ resolved
@@ -4,13 +4,6 @@
 def 高阶功能模板函数(txt, top_p, temperature, chatbot, history, systemPromptTxt, WEB_PORT):
     for i in range(5):
         i_say = f'我给出一个数字，你给出该数字的平方。我给出数字：{i}'
-<<<<<<< HEAD
-        gpt_say = predict_no_ui(inputs=i_say, top_p=top_p, temperature=temperature)
-        chatbot.append((i_say, gpt_say))
-        history.append(i_say)
-        history.append(gpt_say)
-        yield chatbot, history, '正常'
-=======
         chatbot.append((i_say, "[Local Message] waiting gpt response."))
         yield chatbot, history, '正常'  # 由于请求gpt需要一段时间，我们先及时地做一次状态显示
 
@@ -19,7 +12,6 @@
         chatbot[-1] = (i_say, gpt_say)
         history.append(i_say);history.append(gpt_say)
         yield chatbot, history, '正常'  # 显示
->>>>>>> abd9077c
 
 
 def 解析项目本身(txt, top_p, temperature, chatbot, history, systemPromptTxt, WEB_PORT):
